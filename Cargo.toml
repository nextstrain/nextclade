--- conflicted
+++ resolved
@@ -11,12 +11,7 @@
 
 
 [workspace.package]
-<<<<<<< HEAD
-version = "3.13.3"
-=======
-name = "nextclade"
 version = "3.14.5"
->>>>>>> 352f07bf
 description = "Alignment, mutation calling, phylogenetic placement, clade assignment and quality control checks for viral genetic sequences. Library module."
 repository = "https://github.com/nextstrain/nextclade"
 documentation = "https://docs.nextstrain.org/projects/nextclade/en/stable/"
