## High-level overview of the pipeline

<<<<<<< HEAD
Nextclade's workflow is a pipeline which consists of several steps. This section describes these steps, rougly in their order of execution.

Note: A standalone command-line tool, *Nextalign*, is available that performs only the alignment (1) and translation (2) steps, without any of the subsequent analysis steps.
=======
Nextclade's workflow is a pipeline which consists of several steps. This section describes these steps, roughly in their order of execution.
>>>>>>> cea83fdb

### 1. Sequence alignment

In order for sequences to be analyzed, they need to be arranged in a way that allows for comparing homologous regions. This process is called [sequence alignment](https://en.wikipedia.org/wiki/Sequence_alignment).

<<<<<<< HEAD
Nextclade performs pairwise alignment of the provided (query) sequences against a given reference (root) sequence using a banded local alignment algorithm with affine gap-cost. The width of the band and rough relative positions <!--- Positions of what? --> are determined through seed matching. Seed matching consists of finding several small fragments, *seeds*, of sufficient similarity in the reference and query sequences. The number of seeds, as well as their length, spacing and the allowed number of mismatched nucleotides in them are configurable. This algorithm can be considered a variation of the [Smith–Waterman](https://en.wikipedia.org/wiki/Smith%E2%80%93Waterman_algorithm) algorithm. Nextclade strips insertions relative to the reference from the aligned sequences and lists them in a separate file.  
=======
Nextclade performs pairwise alignment of the provided (query) sequences against a given reference (root) sequence using a banded local alignment algorithm with affine gap-cost. The band width and rough relative positions <!--- Positions of what? --> are determined through seed matching. Seed matching consists of finding several small fragments, *seeds*, of sufficient similarity in the reference and query sequences. The number of seeds, as well as their length, spacing and the allowed number of mismatched nucleotides in them are configurable. This algorithm can be considered a variation of the [Smith–Waterman](https://en.wikipedia.org/wiki/Smith%E2%80%93Waterman_algorithm) algorithm. Nextclade strips insertions relative to the reference from the aligned sequences and lists them in a separate file.  

Note: A standalone command-line tool "Nextalign" is available, that performs only the alignment (1) and translation (2) steps, without any of the subsequent analysis steps.
>>>>>>> cea83fdb

The algorithm aims to be sufficiently fast for running in the internet browser of an average consumer computer, by trading reduced alignment accuracy for improved runtime performance. We found that it works well for most sequences.

By default, alignment is only attempted on sequences longer than 100 nucleotides (configurable), because alignment of shorter sequences may be unreliable.

Nextclade can use a genome annotation to make the alignment more interpretable.
Sometimes, the placement of a sequence deletion or insertion is ambiguous as in the following example.
The gap could be moved forward or backward by one base with the same number of matches:
```
reference  : ...GTT.TAT.TAC... 
alignment 1: ...GTT.---.TAC... 
alignment 2: ...GT-.--T.TAC... 
alignment 3: ...GTT.T--.-AC... 
```
If a genome annotation is provided, Nextclade will use a lower gap-open-penalty at the beginning of a codon (marked by a `.`), thereby locking a gap in-frame if possible.
Similarly, nextalign preferentially places gaps outside of genes in case of ambiguities.

Alignment may fail if the query sequence is too divergent from the reference sequence, i.e. if there are many dfferences between the query and reference sequence. The seed matching step may then not be able to find a sufficient number of similar regions. This may happen due to usage of an incorrect reference sequence (e.g. from a different virus or a virus from a different host organism), if analysed sequences are of very low quality (e.g. containing a lot of missing regions or with a lot of ambiguous nucleotides) or are very short compared to the reference sequence.

Note: analysis steps that follow alignment will ignore regions before and after the alignment <!--- what do before and after alignment mean? -->, as well as unsequenced regions (consecutive `-` character ranges on the 5' and 3' ends). The exact alignment range is indicated in the [analysis results]() as `alignmentStart` and `alignmentEnd`.

### 2. Translation

In order to detect changes in viral proteins, aminoacid sequences (peptides) need to be computed from the nucleotide sequence regions corresponding to [genes](https://en.wikipedia.org/wiki/Gene). This process is called [translation](<https://en.wikipedia.org/wiki/Translation_(biology)>). Protein sequences then need to be aligned, in order to make them comparable, similarly to how it's done with nucleotide sequences.

Nextclade performs translation separately for every gene (the list of genes to be considered for translation is configurable).
Genes are specified via a genome annotation in GFF3 format (gene map).
For each coding sequence annotated in the reference, Nextclade extracts the corresponding query sequence from the nucleotide alignment, and then generates peptides by taking every triplet of nucleotides (codon) and translating it into a corresponding aminoacid. It then aligns the resulting peptides against the corresponding reference peptides (translated from reference sequence), using the same alignment algorithm as for nucleotide sequences.

This step only runs if a `gene-map` is provided.

### 3. Nucleotide mutation calling and statistics

Aligned nucleotide sequences are compared one-by-one with the reference sequence.
Mismatches between the query and reference sequences are indicated differently, depending on their nature:
Nucleotide deletions ("gaps", meaning that a nucleotide was such as `A` was present in the reference sequence, but is not present in the query sequence) are indicated by `-` in the alignment output. Substitutions (for example a change from `A` in the reference sequence to `G` in the query sequence) are also visible directly in the alignment output.
Insertions (additional nucleotides in the query sequence that were not present in the reference sequence) are stripped from the alignment and reported in a separate output file, linking the position in the reference after which the insertion occured to the sequence that was inserted. `{22030: 'ACT'}` would indicate that the query sequence has the three bases `ACT` inserted between position `22030` and `22031` in the reference sequence.

Nextclade also gathers and reports other useful statistics, such as the number of contiguous ranges of `N` (missing) and non-ACGTN (ambiguous) nucleotides, as well as the total counts of substituted, deleted, missing and ambiguous nucleotides.

### 4. Aminoacid mutation calling and statistics

Similarly, aminoacid mutations and statistics are gathered from the aligned peptides obtained after translation.

This step only runs if gene map is provided.

### 5. PCR primer changes detection

[Polymerase chain reactions (PCR)](https://en.wikipedia.org/wiki/Polymerase_chain_reaction) uses small nucleotide sequence snippets called primers that are [complementary](<https://en.wikipedia.org/wiki/Complementarity_(molecular_biology)>) to a specific region of the virus genome. A high similarity between primers and the genome region they are supposed to bind to is essential for PCRs to work. Changes in the virus genome can interfere with this requirement. If Nextclade is provided with a table of PCR primers (in CSV format), Nextclade can analyze these regions in query sequences and report changes that may indicate reduced primer binding.

For each primer, Nextclade finds and records a corresponding range in the reference sequence.
It then verifies if any of the mutations in the aligned query sequence (identified in the "Nucleotide mutation calling" step) fall in any of these primer ranges, and if so, reports these mutations as PCR primer changes.

This step only runs if a PCR primer table is provided. It can fail if PCR primers provided do not have high similarity with any part of the reference sequence.

### 6. Phylogenetic placement

After reference alignment and mutation calling, Nextclade places each sequence on a phylogenetic tree.
The root of this phylogenetic tree *must* be the same as the reference (root) sequence.
Phylogenetic placement is done by comparing the mutations of the query sequence (relative to the reference) with the mutations of every node and tip in the tree and finding the closest match.
Mutations that separate the query sequence and the closest match are designated "private mutations". 
Sequencing errors and sequence assembly problems are expected to give rise to more private mutations than usual. Thus, an excess of such mutations is a useful quality control (QC) metric.
In addition to the overall number of such private mutations, Nextclade also assesses whether they cluster in specific regions of the genome, as such clusters give more fine grained indications of potential quality issues.

### 7. Clade assignment

To ease discussion of co-circulating virus variants, Nextstrain groups them into **clades**, which are defined by specific combination of signature mutations. Clades are groups of related sequences that share a common ancestor. For SARS-CoV-2, we try to align these clades as much as possible with [WHO variant designations](https://www.who.int/en/activities/tracking-SARS-CoV-2-variants/).

In contrast to [Nextstrain.org's](https://nextstrain.org) analysis pipeline, which requires setting up and running a heavy computational job to assign clades, Nextclade takes a lightweight approach, and assigns your sequences to clades by placing them on a phylogenetic tree that is annotated with clade definitions. More specifically, Nextclade assigns the clade of the nearest tree node/tip found in the "Phylogenetic placement" step, above. This is an accuracy to runtime performance trade-off - Nextclade provides almost instantaneous result, but is expected to be slightly less accurate than the full pipeline.

Note: Nextclade only considers those clades which are present in the reference tree. It is important to make sure that every that you expect to find in the results is well represented in the reference tree. If unsure, use one of the default trees or any other up-to-date and sufficiently diverse tree. For focal regional studies, it is recommended to specifically include clades that are specific for your region.

#### Nextstrain clades for SARS-CoV-2

   <!-- TODO: Possibly update this section -->

By the end of 2020, Nextstrain had defined 11 major clades (see [this blog post](https://nextstrain.org/blog/2021-01-06-updated-SARS-CoV-2-clade-naming) for details):

- 19A and 19B emerged in Wuhan and have been dominating the early outbreak

- 20A emerged from 19A out of dominated the European outbreak in March and has since spread globally

- 20B and 20C are large genetically distinct subclades 20A emerged in early 2020

- 20D to 20I have emerged over the summer of 2020 and include two "variants of concern" (VOC) with signature mutations S:N501Y.

   <!-- TODO: add clade schema -->

You can find the exact, up-to-date clade definitions in [github.com/nextstrain/ncov](https://github.com/nextstrain/ncov/blob/master/defaults/clades.tsv).

### 8. Quality Control (QC)

Whole-genome sequencing of viruses is not a push-button operation -- in particular from scarce or degraded input material.
Some parts of the sequence might be missing and the bioinformatic analysis pipelines that turn raw data into a consensus genome sometimes produce artefacts. Such artefacts typically manifest in spurious differences of the sequence from the reference. If such problematic sequences are included in a phylogenetic analysis, they can distort the resulting tree. The Nextstrain analysis pipeline therefore excludes sequences deemed problematic.

Many such problems can be fixed by tweaking the pipeline or removing contaminants. It is therefore useful to spot these problems as early as possible. Nextclade will scans sequences for issues that indicate problems that may have occured during sequencing or bioinformatic assembly. We have implemented several metrics to flag sequences as potentially problematic.
Individual metrics are calibrated such that 0 is best, and 100 corresponds to a bad sequence, with 30 being the warning threshold. <!--- Is 100 a fixed max or can QC metrics go above 100? -->
Different metrics are aggregated as
$$
\text{qc.overallScore} = \sum_i \frac{score_i^2}{100}
$$
With this quadratic aggregation, multiple mildly concerning scores don't result in a bad overall score, but a single bad score guarantees a bad overall score.


For SARS-CoV-2, we currently implement the following metrics:

- Missing data: If your sequence misses more than 3000 sites (`N`s), it will be flagged as `bad` <!--- what happens if it's 2900 Ns? What's the function, linear from 0 to 100 from 0 to 3000 and capped thereafter? -->

- Private mutations: Sequences with more than 24 mutations relative to the closest sequence in the reference tree are flagged as `bad`.
  We will revise this threshold as diversity of the SARS-CoV-2 population increases.<!--- Same Q as above, is it linearly increasing till threshold and constant afterwards? -->  

- Ambiguous nucleotides: mixed states (such as `R`, `Y`, etc) are indicative of contamination (or
  superinfection) and more than 10 such non-ACGTN characters will result in a QC flag `bad`.

- Clustered differences: If your sequence has clusters with 6 or more private differences in 100 bases, it will be flagged as `bad`.

- Stop codons: replicating viruses can not have premature stop codons in essential genes and such premature stops are hence an indicator of problematic sequences.
  However, some stop codons are known to be common even in functional viruses.
  Our stop codon rule excludes such known stop codons and assigns a QC score of 75 to each additional premature stop. <!--- How does this work with 2 stop codons? Score of 150? But I thought 100 is max. -->

- Frame shift mutations: frame shifting insertions or deletions typically result in a garbled translation or a premature stop.
  Nextalign currently doesn't translate frame shifted coding sequences and each frame shift is assigned a QC score 75.
  Note, however, that clade 21H has a frame shift towards the end of ORF3a that results in a premature stop.

These warnings don't necessarily mean your sequences are problematic, but these issues warrant closer examination. The [Nextstrain SARS-CoV-2 pipeline](https://github.com/nextstrain/ncov) uses similar (more lenient) QC criteria. For example, Nextstrain will exclude your sequence if it has fewer than 27000 valid bases (corresponding to roughly 3000 Ns) and <!--- should this be `but` instead of `and`? --> doesn't check for ambiguous characters. Sequences flagged for excess divergence and SNP clusters by Nextclade are likely excluded <!--- should this be `included` or `excluded`? --> by Nextstrain.

<!-- TODO: check factual correctness and spelling of the next sentence -->

Note that there are many additional potential problems Nextclade does not check for. These include for example: primer sequences, adaptaters <!--- adaptors? --> , or chimeras <!--- reocmbinations? --> between divergent SARS-CoV-2 strains.<|MERGE_RESOLUTION|>--- conflicted
+++ resolved
@@ -1,24 +1,14 @@
 ## High-level overview of the pipeline
 
-<<<<<<< HEAD
-Nextclade's workflow is a pipeline which consists of several steps. This section describes these steps, rougly in their order of execution.
+Nextclade's workflow is a pipeline which consists of several steps. This section describes these steps, roughly in their order of execution.
 
 Note: A standalone command-line tool, *Nextalign*, is available that performs only the alignment (1) and translation (2) steps, without any of the subsequent analysis steps.
-=======
-Nextclade's workflow is a pipeline which consists of several steps. This section describes these steps, roughly in their order of execution.
->>>>>>> cea83fdb
 
 ### 1. Sequence alignment
 
 In order for sequences to be analyzed, they need to be arranged in a way that allows for comparing homologous regions. This process is called [sequence alignment](https://en.wikipedia.org/wiki/Sequence_alignment).
 
-<<<<<<< HEAD
-Nextclade performs pairwise alignment of the provided (query) sequences against a given reference (root) sequence using a banded local alignment algorithm with affine gap-cost. The width of the band and rough relative positions <!--- Positions of what? --> are determined through seed matching. Seed matching consists of finding several small fragments, *seeds*, of sufficient similarity in the reference and query sequences. The number of seeds, as well as their length, spacing and the allowed number of mismatched nucleotides in them are configurable. This algorithm can be considered a variation of the [Smith–Waterman](https://en.wikipedia.org/wiki/Smith%E2%80%93Waterman_algorithm) algorithm. Nextclade strips insertions relative to the reference from the aligned sequences and lists them in a separate file.  
-=======
 Nextclade performs pairwise alignment of the provided (query) sequences against a given reference (root) sequence using a banded local alignment algorithm with affine gap-cost. The band width and rough relative positions <!--- Positions of what? --> are determined through seed matching. Seed matching consists of finding several small fragments, *seeds*, of sufficient similarity in the reference and query sequences. The number of seeds, as well as their length, spacing and the allowed number of mismatched nucleotides in them are configurable. This algorithm can be considered a variation of the [Smith–Waterman](https://en.wikipedia.org/wiki/Smith%E2%80%93Waterman_algorithm) algorithm. Nextclade strips insertions relative to the reference from the aligned sequences and lists them in a separate file.  
-
-Note: A standalone command-line tool "Nextalign" is available, that performs only the alignment (1) and translation (2) steps, without any of the subsequent analysis steps.
->>>>>>> cea83fdb
 
 The algorithm aims to be sufficiently fast for running in the internet browser of an average consumer computer, by trading reduced alignment accuracy for improved runtime performance. We found that it works well for most sequences.
 
