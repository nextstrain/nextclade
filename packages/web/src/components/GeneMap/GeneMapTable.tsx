import React from 'react'

import { connect } from 'react-redux'
import styled from 'styled-components'
import { rgba } from 'polished'
import { BsArrowReturnLeft } from 'react-icons/bs'

import type { State } from 'src/state/reducer'
import { setViewedGene } from 'src/state/ui/ui.actions'
import { useTranslationSafe } from 'src/helpers/useTranslationSafe'
<<<<<<< HEAD
import { Table, TableCell, TableCellName, TableRow } from 'src/components/Results/ResultsTable'
=======
import {
  geneMapNameBasisPx,
  RESULTS_TABLE_FLEX_BASIS_PX,
  Table,
  TableCell,
  TableCellName,
  TableRow,
} from 'src/components/Results/ResultsTable'
>>>>>>> 16f6abe8
import { GeneMap, GENE_MAP_HEIGHT_PX } from 'src/components/GeneMap/GeneMap'
import { GeneMapAxis } from 'src/components/GeneMap/GeneMapAxis'
import { GENE_OPTION_NUC_SEQUENCE } from 'src/constants'
import { ButtonTransparent } from 'src/components/Common/ButtonTransparent'
import { ButtonHelpSimple } from 'src/components/Results/ButtonHelp'
import HelpTipsGeneMap from 'src/components/Results/HelpTips/HelpTipsGeneMap.mdx'

export const GeneMapTableContent = styled(Table)`
  overflow-y: scroll;
  box-shadow: 1px -2px 2px 2px ${rgba('#212529', 0.25)};
`

export const GeneMapTableRow = styled(TableRow)`
  height: ${GENE_MAP_HEIGHT_PX}px;
  background-color: #dadfe5;
`

export const GeneMapAxisTableRow = styled(TableRow)`
  height: 30px;
  background-color: #dadfe5;
`

export const GeneMapBackButton = styled(ButtonTransparent)`
  margin-right: 0.5rem;

  & svg {
    color: #555;
  }
`

export interface GeneMapTableProps {
  geneMapNameWidthPx: string
  isInNucleotideView: boolean

  switchToNucleotideView(): void
}

const mapStateToProps = (state: State) => ({
  isInNucleotideView: state.ui.viewedGene === GENE_OPTION_NUC_SEQUENCE,
})

const mapDispatchToProps = {
  switchToNucleotideView: () => setViewedGene(GENE_OPTION_NUC_SEQUENCE),
}

export const GeneMapTable = connect(mapStateToProps, mapDispatchToProps)(GeneMapTableDisconnected)

export const GeneMapTableCell = styled(TableCellName)``

export function GeneMapTableDisconnected({
  geneMapNameWidthPx,
  isInNucleotideView,
  switchToNucleotideView,
}: GeneMapTableProps) {
  const { t } = useTranslationSafe()

  return (
    <GeneMapTableContent>
      <GeneMapTableRow>
<<<<<<< HEAD
        <GeneMapTableCell basis={geneMapNameWidthPx} shrink={0}>
=======
        <GeneMapTableCell basis={geneMapNameBasisPx} grow={0} shrink={0}>
>>>>>>> 16f6abe8
          <div className="mx-auto">
            <span className="ml-auto mr-2">{t('Genome annotation')}</span>
            <ButtonHelpSimple identifier="btn-help-gene-map" tooltipPlacement="auto">
              <HelpTipsGeneMap />
            </ButtonHelpSimple>
          </div>

          {!isInNucleotideView && (
            <GeneMapBackButton
              color="transparent"
              onClick={switchToNucleotideView}
              title={t('Return to full Genome annotation and nucleotide sequence view')}
            >
              <BsArrowReturnLeft size={20} />
            </GeneMapBackButton>
          )}
        </GeneMapTableCell>
        <TableCell basis={RESULTS_TABLE_FLEX_BASIS_PX.sequenceView} grow={1} shrink={0}>
          <GeneMap />
        </TableCell>
      </GeneMapTableRow>

      <GeneMapAxisTableRow>
<<<<<<< HEAD
        <TableCellName basis={geneMapNameWidthPx} shrink={0} />
        <TableCell grow={1} shrink={1} className="w-100">
=======
        <TableCellName basis={geneMapNameBasisPx} grow={0} shrink={0} />
        <TableCell basis={RESULTS_TABLE_FLEX_BASIS_PX.sequenceView} grow={1} shrink={0}>
>>>>>>> 16f6abe8
          <GeneMapAxis />
        </TableCell>
      </GeneMapAxisTableRow>
    </GeneMapTableContent>
  )
}<|MERGE_RESOLUTION|>--- conflicted
+++ resolved
@@ -8,18 +8,7 @@
 import type { State } from 'src/state/reducer'
 import { setViewedGene } from 'src/state/ui/ui.actions'
 import { useTranslationSafe } from 'src/helpers/useTranslationSafe'
-<<<<<<< HEAD
 import { Table, TableCell, TableCellName, TableRow } from 'src/components/Results/ResultsTable'
-=======
-import {
-  geneMapNameBasisPx,
-  RESULTS_TABLE_FLEX_BASIS_PX,
-  Table,
-  TableCell,
-  TableCellName,
-  TableRow,
-} from 'src/components/Results/ResultsTable'
->>>>>>> 16f6abe8
 import { GeneMap, GENE_MAP_HEIGHT_PX } from 'src/components/GeneMap/GeneMap'
 import { GeneMapAxis } from 'src/components/GeneMap/GeneMapAxis'
 import { GENE_OPTION_NUC_SEQUENCE } from 'src/constants'
@@ -79,11 +68,7 @@
   return (
     <GeneMapTableContent>
       <GeneMapTableRow>
-<<<<<<< HEAD
-        <GeneMapTableCell basis={geneMapNameWidthPx} shrink={0}>
-=======
-        <GeneMapTableCell basis={geneMapNameBasisPx} grow={0} shrink={0}>
->>>>>>> 16f6abe8
+        <GeneMapTableCell basis={geneMapNameWidthPx} grow={0} shrink={0}>
           <div className="mx-auto">
             <span className="ml-auto mr-2">{t('Genome annotation')}</span>
             <ButtonHelpSimple identifier="btn-help-gene-map" tooltipPlacement="auto">
@@ -107,13 +92,8 @@
       </GeneMapTableRow>
 
       <GeneMapAxisTableRow>
-<<<<<<< HEAD
-        <TableCellName basis={geneMapNameWidthPx} shrink={0} />
-        <TableCell grow={1} shrink={1} className="w-100">
-=======
-        <TableCellName basis={geneMapNameBasisPx} grow={0} shrink={0} />
+        <TableCellName basis={geneMapNameWidthPx} grow={0} shrink={0} />
         <TableCell basis={RESULTS_TABLE_FLEX_BASIS_PX.sequenceView} grow={1} shrink={0}>
->>>>>>> 16f6abe8
           <GeneMapAxis />
         </TableCell>
       </GeneMapAxisTableRow>
