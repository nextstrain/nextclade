import React from 'react'

import { Col, Row } from 'reactstrap'

import { About } from 'src/components/About/About'
import { Downloads } from 'src/components/Main/Downloads'
import { ExampleData } from 'src/components/ExampleData/ExampleData'

export function MainSectionInfo() {
  return (
    <Row noGutters className="mx-2 mt-3 main-info-section">
      <Col>
        <Row noGutters>
<<<<<<< HEAD
          <Col className="text-center">
            <Alert color="warning" fade={false} className="d-inline-flex mx-auto main-dev-alert">
              <Row>
                <Col lg={2} md={3} sm={2} className="my-auto">
                  <MdWarning size={45} />
                </Col>
                <Col className="small text-left over">
                  {t(
                    'Nextclade is currently under active development. ' +
                      'Implementation details and data formats are subjects to change. ' +
                      'The app may contain bugs. Please report any issues and leave feedback at {{githubURL}}',
                    { githubURL: '' },
                  )}
                  <LinkExternal href={URL_GITHUB}>{URL_GITHUB_FRIENDLY}</LinkExternal>
                </Col>
              </Row>
            </Alert>
          </Col>
        </Row>

        <Row noGutters className="mt-3">
=======
>>>>>>> 83d66024
          <Col>
            <Downloads />
          </Col>
        </Row>

        <Row noGutters className="mt-3">
          <Col>
            <ExampleData />
          </Col>
        </Row>

        <Row noGutters className="mt-3 mx-auto">
          <Col>
            <About />
          </Col>
        </Row>
      </Col>
    </Row>
  )
}<|MERGE_RESOLUTION|>--- conflicted
+++ resolved
@@ -11,30 +11,6 @@
     <Row noGutters className="mx-2 mt-3 main-info-section">
       <Col>
         <Row noGutters>
-<<<<<<< HEAD
-          <Col className="text-center">
-            <Alert color="warning" fade={false} className="d-inline-flex mx-auto main-dev-alert">
-              <Row>
-                <Col lg={2} md={3} sm={2} className="my-auto">
-                  <MdWarning size={45} />
-                </Col>
-                <Col className="small text-left over">
-                  {t(
-                    'Nextclade is currently under active development. ' +
-                      'Implementation details and data formats are subjects to change. ' +
-                      'The app may contain bugs. Please report any issues and leave feedback at {{githubURL}}',
-                    { githubURL: '' },
-                  )}
-                  <LinkExternal href={URL_GITHUB}>{URL_GITHUB_FRIENDLY}</LinkExternal>
-                </Col>
-              </Row>
-            </Alert>
-          </Col>
-        </Row>
-
-        <Row noGutters className="mt-3">
-=======
->>>>>>> 83d66024
           <Col>
             <Downloads />
           </Col>
