import React, { useCallback } from 'react'

import { connect } from 'react-redux'
import { ReactResizeDetectorDimensions, withResizeDetector } from 'react-resize-detector'
import styled from 'styled-components'

import { selectGenomeSize } from 'src/state/algorithm/algorithm.selectors'
import type { State } from 'src/state/reducer'
import { setSequenceViewPan, setSequenceViewZoom } from 'src/state/ui/ui.actions'
import { HorizontalDragScroll } from 'src/components/Common/HorizontalDragScroll'
import type { AnalysisResult } from 'src/algorithms/types'

import { SequenceMarkerGap } from './SequenceMarkerGap'
import { SequenceMarkerMissing } from './SequenceMarkerMissing'
import { SequenceMarkerMutation } from './SequenceMarkerMutation'
import { SequenceMarkerUnsequencedEnd, SequenceMarkerUnsequencedStart } from './SequenceMarkerUnsequenced'

export const SequenceViewWrapper = styled(HorizontalDragScroll)`
  display: flex;
  width: 100%;
  height: 30px;
  margin-top: 0;
  margin-bottom: 0;
  vertical-align: middle;
  margin: 0;
  padding: 0;
`

export const SequenceViewSVG = styled.svg`
  padding: 0;
  margin: 0;
`

export interface SequenceViewProps extends ReactResizeDetectorDimensions {
  sequence: AnalysisResult
<<<<<<< HEAD
  genomeSize: number
  zoom: number
  pan: number
  setSequenceViewPan(pan: number): void
  setSequenceViewZoom(pan: number): void
}

const mapStateToProps = (state: State) => ({
  genomeSize: state.algorithm.params.virus.genomeSize,
  zoom: state.ui.sequenceView.zoom,
  pan: state.ui.sequenceView.pan,
=======
  genomeSize?: number
}

const mapStateToProps = (state: State) => ({
  genomeSize: selectGenomeSize(state),
>>>>>>> 83d66024
})

const mapDispatchToProps = {
  setSequenceViewPan,
  setSequenceViewZoom,
}

export const SequenceViewUnsized = connect(mapStateToProps, mapDispatchToProps)(SequenceViewUnsizedDisconnected)

export function SequenceViewUnsizedDisconnected({
  sequence,
  width,
  genomeSize,
  zoom,
  pan,
  setSequenceViewPan,
  setSequenceViewZoom,
}: SequenceViewProps) {
  const { seqName, substitutions, missing, deletions, alignmentStart, alignmentEnd } = sequence

<<<<<<< HEAD
  const handleScroll = useCallback(
    (delta: number) => {
      setSequenceViewPan(pan - 0.001 * delta)
    },
    [pan, setSequenceViewPan],
  )

  const handleWheel = useCallback(
    (delta: number) => {
      setSequenceViewZoom(zoom - 0.0005 * delta)
    },
    [zoom, setSequenceViewZoom],
  )

  if (!width) {
=======
  if (!width || !genomeSize) {
>>>>>>> 83d66024
    return (
      <SequenceViewWrapper onScroll={handleScroll} onWheel={handleWheel}>
        <SequenceViewSVG fill="transparent" viewBox={`0 0 10 10`} />
      </SequenceViewWrapper>
    )
  }

  const pixelsPerBase = width / genomeSize
  const pixelPan = pan * width

  const mutationViews = substitutions.map((substitution) => {
    return (
      <SequenceMarkerMutation
        key={substitution.pos}
        seqName={seqName}
        substitution={substitution}
        pixelsPerBase={pixelsPerBase}
      />
    )
  })

  const missingViews = missing.map((oneMissing) => {
    return (
      <SequenceMarkerMissing
        key={oneMissing.begin}
        seqName={seqName}
        missing={oneMissing}
        pixelsPerBase={pixelsPerBase}
      />
    )
  })

  const deletionViews = deletions.map((deletion) => {
    return (
      <SequenceMarkerGap key={deletion.start} seqName={seqName} deletion={deletion} pixelsPerBase={pixelsPerBase} />
    )
  })

  return (
    <SequenceViewWrapper onScroll={handleScroll} onWheel={handleWheel}>
      <SequenceViewSVG width={width} height={30} viewBox={`${pixelPan} 0 ${width * zoom} 10`}>
        <rect fill="transparent" x={0} y={-10} width={genomeSize} height="30" />
        <SequenceMarkerUnsequencedStart
          seqName={seqName}
          alignmentStart={alignmentStart}
          pixelsPerBase={pixelsPerBase}
        />
        {mutationViews}
        {missingViews}
        {deletionViews}
        <SequenceMarkerUnsequencedEnd
          seqName={seqName}
          genomeSize={genomeSize}
          alignmentEnd={alignmentEnd}
          pixelsPerBase={pixelsPerBase}
        />
      </SequenceViewSVG>
    </SequenceViewWrapper>
  )
}

export const SequenceViewUnmemoed = withResizeDetector(SequenceViewUnsized)

export const SequenceView = React.memo(SequenceViewUnmemoed)<|MERGE_RESOLUTION|>--- conflicted
+++ resolved
@@ -33,8 +33,7 @@
 
 export interface SequenceViewProps extends ReactResizeDetectorDimensions {
   sequence: AnalysisResult
-<<<<<<< HEAD
-  genomeSize: number
+  genomeSize?: number
   zoom: number
   pan: number
   setSequenceViewPan(pan: number): void
@@ -42,16 +41,9 @@
 }
 
 const mapStateToProps = (state: State) => ({
-  genomeSize: state.algorithm.params.virus.genomeSize,
+  genomeSize: selectGenomeSize(state),
   zoom: state.ui.sequenceView.zoom,
   pan: state.ui.sequenceView.pan,
-=======
-  genomeSize?: number
-}
-
-const mapStateToProps = (state: State) => ({
-  genomeSize: selectGenomeSize(state),
->>>>>>> 83d66024
 })
 
 const mapDispatchToProps = {
@@ -72,7 +64,6 @@
 }: SequenceViewProps) {
   const { seqName, substitutions, missing, deletions, alignmentStart, alignmentEnd } = sequence
 
-<<<<<<< HEAD
   const handleScroll = useCallback(
     (delta: number) => {
       setSequenceViewPan(pan - 0.001 * delta)
@@ -87,10 +78,7 @@
     [zoom, setSequenceViewZoom],
   )
 
-  if (!width) {
-=======
   if (!width || !genomeSize) {
->>>>>>> 83d66024
     return (
       <SequenceViewWrapper onScroll={handleScroll} onWheel={handleWheel}>
         <SequenceViewSVG fill="transparent" viewBox={`0 0 10 10`} />
