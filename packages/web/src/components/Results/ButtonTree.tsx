import React, { memo, useCallback } from 'react'

import styled from 'styled-components'
import { connect } from 'react-redux'
import { Button, ButtonProps } from 'reactstrap'
import { useTranslation } from 'react-i18next'

import { RectangularTree } from 'auspice/src/components/framework/svg-icons'

import { State } from 'src/state/reducer'
import { showTree } from 'src/state/auspice/auspice.actions'
import { selectHasTree } from 'src/state/algorithm/algorithm.selectors'

const IconContainer = styled.span`
  margin-right: 0.5rem;
`

export function TreeIconRaw() {
  const size = 20
  const theme = { unselectedColor: '#fff' }
  return <RectangularTree theme={theme} width={size} />
}

const TreeIcon = memo(TreeIconRaw)

export const ButtonStyled = styled(Button)<ButtonProps>`
  width: 150px;
  margin: 0 5px;
`

const mapStateToProps = (state: State) => ({
  hasTree: selectHasTree(state),
})

const mapDispatchToProps = {
  showTree,
}

export const ButtonTree = connect(mapStateToProps, mapDispatchToProps)(ButtonTreeDisconnected)

export interface ButtonTreeProps extends ButtonProps {
  hasTree: boolean
  showTree(_0: void): void
}

export function ButtonTreeDisconnected({ showTree, hasTree }: ButtonTreeProps) {
  const { t } = useTranslation()
  const showTreeLocal = useCallback(() => showTree(), [showTree])

  return (
<<<<<<< HEAD
    <ButtonStyled color="success" onClick={showTree} disabled={!hasTree}>
=======
    <ButtonStyled color="success" onClick={showTreeLocal} disabled={!hasResults}>
>>>>>>> 42c41d0e
      <IconContainer>
        <TreeIcon />
      </IconContainer>
      {t('Show Tree')}
    </ButtonStyled>
  )
}<|MERGE_RESOLUTION|>--- conflicted
+++ resolved
@@ -48,11 +48,7 @@
   const showTreeLocal = useCallback(() => showTree(), [showTree])
 
   return (
-<<<<<<< HEAD
-    <ButtonStyled color="success" onClick={showTree} disabled={!hasTree}>
-=======
-    <ButtonStyled color="success" onClick={showTreeLocal} disabled={!hasResults}>
->>>>>>> 42c41d0e
+    <ButtonStyled color="success" onClick={showTreeLocal} disabled={!hasTree}>
       <IconContainer>
         <TreeIcon />
       </IconContainer>
