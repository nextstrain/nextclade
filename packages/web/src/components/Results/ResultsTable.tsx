import React, { memo } from 'react'

import { useTranslation } from 'react-i18next'
import { connect } from 'react-redux'
import { areEqual, FixedSizeList, ListChildComponentProps } from 'react-window'
import AutoSizer from 'react-virtualized-auto-sizer'
import styled from 'styled-components'
import { mix, rgba } from 'polished'

import { QcStatus } from 'src/algorithms/types'
import { ColumnCustomNodeAttr } from 'src/components/Results/ColumnCustomNodeAttr'
import { PeptideView } from 'src/components/SequenceView/PeptideView'
import { SequenceView } from 'src/components/SequenceView/SequenceView'
import { GENE_OPTION_NUC_SEQUENCE } from 'src/constants'
import type { Sorting, SortingKeyBased } from 'src/helpers/sortResults'
import type { SequenceAnalysisState } from 'src/state/algorithm/algorithm.state'
import type { State } from 'src/state/reducer'
import { SortCategory, SortDirection } from 'src/helpers/sortResults'
import { resultsSortByKeyTrigger, resultsSortTrigger } from 'src/state/algorithm/algorithm.actions'
import { setViewedGene } from 'src/state/ui/ui.actions'

import { ButtonHelp } from './ButtonHelp'
import { ColumnClade } from './ColumnClade'
import { ColumnFrameShifts } from './ColumnFrameShifts'
import { ColumnGaps } from './ColumnGaps'
import { ColumnInsertions } from './ColumnInsertions'
import { ColumnMissing } from './ColumnMissing'
import { ColumnMutations } from './ColumnMutations'

import { ColumnName } from './ColumnName'
import { ColumnNonACGTNs } from './ColumnNonACGTNs'
import { ColumnQCStatus } from './ColumnQCStatus'
import { ColumnStopCodons } from './ColumnStopCodons'

import { ResultsControlsSort } from './ResultsControlsSort'
import { COLUMN_WIDTHS, HEADER_ROW_CONTENT_HEIGHT, HEADER_ROW_HEIGHT, ROW_HEIGHT } from './ResultsTableStyle'

import HelpTipsColumnClade from './HelpTips/HelpTipsColumnClade.mdx'
import HelpTipsColumnGaps from './HelpTips/HelpTipsColumnGaps.mdx'
import HelpTipsColumnId from './HelpTips/HelpTipsColumnId.mdx'
import HelpTipsColumnInsertions from './HelpTips/HelpTipsColumnInsertions.mdx'
import HelpTipsColumnMissing from './HelpTips/HelpTipsColumnMissing.mdx'
import HelpTipsColumnMut from './HelpTips/HelpTipsColumnMut.mdx'
import HelpTipsColumnNonAcgtn from './HelpTips/HelpTipsColumnNonAcgtn.mdx'
import HelpTipsColumnQC from './HelpTips/HelpTipsColumnQC.mdx'
import HelpTipsColumnFrameShifts from './HelpTips/HelpTipsColumnFrameShifts.mdx'
import HelpTipsColumnStopCodons from './HelpTips/HelpTipsColumnStopCodons.mdx'
import HelpTipsColumnSeqName from './HelpTips/HelpTipsColumnSeqName.mdx'
import HelpTipsColumnSeqView from './HelpTips/HelpTipsColumnSeqView.mdx'
<<<<<<< HEAD
import { SequenceSelector } from '../SequenceView/SequenceSelector'
=======

const ROW_HEIGHT = 30
const HEADER_ROW_HEIGHT = 75
const HEADER_ROW_CONTENT_HEIGHT = 60

// TODO: This should be passed through the theme context to styled-components
export const RESULTS_TABLE_FLEX_BASIS = {
  id: 50,
  seqName: 300,
  qc: 130,
  clade: 125,
  mut: 60,
  nonACGTN: 70,
  ns: 60,
  gaps: 60,
  insertions: 60,
  frameShifts: 60,
  stopCodons: 60,
  sequenceView: 600,
} as const

export const RESULTS_TABLE_FLEX_BASIS_PX = Object.fromEntries(
  Object.entries(RESULTS_TABLE_FLEX_BASIS).map(([item, fb]) => [item, `${fb}px`]),
) as Record<keyof typeof RESULTS_TABLE_FLEX_BASIS, string>

export const geneMapNameBasis = sum(Object.values(RESULTS_TABLE_FLEX_BASIS)) - RESULTS_TABLE_FLEX_BASIS.sequenceView
export const geneMapNameBasisPx = `${geneMapNameBasis}px`
>>>>>>> 16f6abe8

export const Table = styled.div<{ rounded?: boolean }>`
  font-size: 0.8rem;
  width: 100%;
  height: 100%;
  background-color: #b3b3b3aa;
  overflow: hidden;
  border-radius: ${(props) => props.rounded && '3px'};
  transition: border-radius 250ms linear;
`

export const TableHeaderRow = styled.div`
  display: flex;
  align-items: stretch;
  height: ${HEADER_ROW_HEIGHT}px;
  overflow-y: scroll;
  background-color: #495057;
  color: #e7e7e7;
`

export const TableHeaderCell = styled.div<{ basis?: string; grow?: number; shrink?: number; first?: boolean }>`
  flex-basis: ${(props) => props?.basis};
  flex-grow: ${(props) => props?.grow};
  flex-shrink: ${(props) => props?.shrink};
  border-left: ${(props) => !props.first && `1px solid #b3b3b3aa`};
  overflow: hidden;
  width: 100%;
`

export const TableHeaderCellContent = styled.div`
  height: ${HEADER_ROW_CONTENT_HEIGHT}px;
  display: flex;
`

export const TableCellText = styled.p`
  text-align: center;
  margin: auto;
`

export const TableRow = styled.div<{ even?: boolean; backgroundColor?: string }>`
  display: flex;
  align-items: stretch;
  background-color: ${(props) => props.backgroundColor};
  box-shadow: 1px 2px 2px 2px ${rgba('#212529', 0.25)};
`

export const TableCell = styled.div<{ basis?: string; grow?: number; shrink?: number }>`
  flex-basis: ${(props) => props?.basis};
  flex-grow: ${(props) => props?.grow};
  flex-shrink: ${(props) => props?.shrink};
  overflow: hidden;
  display: flex;
  align-items: center;
  text-align: center;
  border-left: 1px solid #b3b3b3;
`

export const TableCellName = styled(TableCell)<{ basis?: string; grow?: number; shrink?: number }>`
  text-align: left;
  padding-left: 5px;
`

export const TableCellAlignedLeft = styled(TableCell)<{ basis?: string; grow?: number; shrink?: number }>`
  text-align: left;
  padding-left: 5px;
`

export const TableRowPending = styled(TableRow)`
  background-color: #d2d2d2;
  color: #818181;
`

export const TableRowError = styled(TableRow)<{ even?: boolean }>`
  background-color: #f0a9a9;
  color: #962d26;
`

export const ButtonHelpStyled = styled(ButtonHelp)`
  display: block;
`

const highlightRowsWithIssues = true

export interface TableRowDatum extends SequenceAnalysisState {
  viewedGene: string
  columnWidthsPx: Record<keyof typeof COLUMN_WIDTHS, string>
  dynamicColumnWidthPx: string
  cladeNodeAttrKeys: string[]
}

export interface RowProps extends ListChildComponentProps {
  data: TableRowDatum[]
}

function TableRowComponent({ index, style, data }: RowProps) {
  const { t } = useTranslation()

  const {
    id,
    seqName,
    warnings,
    errors,
    result: sequence,
    viewedGene,
    columnWidthsPx,
    dynamicColumnWidthPx,
    cladeNodeAttrKeys,
  } = data[index]
  const qc = sequence?.qc

  if (errors.length > 0) {
    return (
      <TableRowError style={style} even={index % 2 === 0}>
        <TableCell basis={columnWidthsPx.id} grow={0} shrink={0}>
          <TableCellText>{id}</TableCellText>
        </TableCell>

        <TableCellName basis={columnWidthsPx.seqName} shrink={0}>
          <ColumnName seqName={seqName} sequence={sequence} warnings={warnings} errors={errors} />
        </TableCellName>

        <TableCell basis={RESULTS_TABLE_FLEX_BASIS_PX.sequenceView} grow={1} shrink={0}>
          <TableCellText>{errors}</TableCellText>
        </TableCell>
      </TableRowError>
    )
  }

  if (!sequence) {
    return (
      <TableRowPending style={style} even={index % 2 === 0}>
        <TableCell basis={columnWidthsPx.id} grow={0} shrink={0}>
          <TableCellText>{id}</TableCellText>
        </TableCell>

        <TableCellName basis={columnWidthsPx.seqName} shrink={0}>
          <ColumnName seqName={seqName} sequence={sequence} warnings={warnings} errors={errors} />
        </TableCellName>

        <TableCell basis={RESULTS_TABLE_FLEX_BASIS_PX.sequenceView} grow={1} shrink={0}>
          <TableCellText>{t('Analyzing...')}</TableCellText>
        </TableCell>
      </TableRowPending>
    )
  }

  const even = index % 2 === 0
  let color = even ? '#ededed' : '#fcfcfc'
  if (highlightRowsWithIssues && qc) {
    if (qc.overallStatus === QcStatus.mediocre) {
      color = mix(0.5, color, '#ffeeaa')
    } else if (qc.overallStatus === QcStatus.bad) {
      color = mix(0.5, color, '#eeaaaa')
    }
  }

  return (
    <TableRow style={style} backgroundColor={color} even={even}>
      <TableCell basis={columnWidthsPx.id} grow={0} shrink={0}>
        <TableCellText>{id}</TableCellText>
      </TableCell>

      <TableCellName basis={columnWidthsPx.seqName} shrink={0}>
        <ColumnName seqName={seqName} sequence={sequence} warnings={warnings} errors={errors} />
      </TableCellName>

      <TableCell basis={columnWidthsPx.qc} grow={0} shrink={0}>
        <ColumnQCStatus sequence={sequence} qc={qc} />
      </TableCell>

      <TableCellAlignedLeft basis={columnWidthsPx.clade} grow={0} shrink={0}>
        <ColumnClade sequence={sequence} />
      </TableCellAlignedLeft>

      {cladeNodeAttrKeys.map((attrKey) => (
        <TableCellAlignedLeft key={attrKey} basis={dynamicColumnWidthPx} grow={0} shrink={0}>
          <ColumnCustomNodeAttr sequence={sequence} attrKey={attrKey} />
        </TableCellAlignedLeft>
      ))}

      <TableCell basis={columnWidthsPx.mut} grow={0} shrink={0}>
        <ColumnMutations sequence={sequence} />
      </TableCell>

      <TableCell basis={columnWidthsPx.nonACGTN} grow={0} shrink={0}>
        <ColumnNonACGTNs sequence={sequence} />
      </TableCell>

      <TableCell basis={columnWidthsPx.ns} grow={0} shrink={0}>
        <ColumnMissing sequence={sequence} />
      </TableCell>

      <TableCell basis={columnWidthsPx.gaps} grow={0} shrink={0}>
        <ColumnGaps sequence={sequence} />
      </TableCell>

      <TableCell basis={columnWidthsPx.insertions} grow={0} shrink={0}>
        <ColumnInsertions sequence={sequence} />
      </TableCell>

      <TableCell basis={columnWidthsPx.frameShifts} grow={0} shrink={0}>
        <ColumnFrameShifts sequence={sequence} />
      </TableCell>

      <TableCell basis={columnWidthsPx.stopCodons} grow={0} shrink={0}>
        <ColumnStopCodons sequence={sequence} />
      </TableCell>

      <TableCell basis={RESULTS_TABLE_FLEX_BASIS_PX.sequenceView} grow={1} shrink={0}>
        {viewedGene === GENE_OPTION_NUC_SEQUENCE ? (
          <SequenceView key={seqName} sequence={sequence} />
        ) : (
          <PeptideView key={seqName} sequence={sequence} viewedGene={viewedGene} warnings={warnings} />
        )}
      </TableCell>
    </TableRow>
  )
}

const TableRowMemo = memo(TableRowComponent, areEqual)

const mapStateToProps = (state: State) => ({
  resultsFiltered: state.algorithm.resultsFiltered,
  filterPanelCollapsed: state.ui.filterPanelCollapsed,
  viewedGene: state.ui.viewedGene,
})

const mapDispatchToProps = {
  resultsSortTrigger: (sorting: Sorting) => resultsSortTrigger(sorting),

  resultsSortByKeyTrigger,

  sortByIdAsc: () => resultsSortTrigger({ category: SortCategory.id, direction: SortDirection.asc }),
  sortByIdDesc: () => resultsSortTrigger({ category: SortCategory.id, direction: SortDirection.desc }),

  sortByNameAsc: () => resultsSortTrigger({ category: SortCategory.seqName, direction: SortDirection.asc }),
  sortByNameDesc: () => resultsSortTrigger({ category: SortCategory.seqName, direction: SortDirection.desc }),

  sortByQcIssuesAsc: () => resultsSortTrigger({ category: SortCategory.qcIssues, direction: SortDirection.asc }),
  sortByQcIssuesDesc: () => resultsSortTrigger({ category: SortCategory.qcIssues, direction: SortDirection.desc }),

  sortByCladeAsc: () => resultsSortTrigger({ category: SortCategory.clade, direction: SortDirection.asc }),
  sortByCladeDesc: () => resultsSortTrigger({ category: SortCategory.clade, direction: SortDirection.desc }),

  sortByTotalMutationsAsc: () => resultsSortTrigger({
    category: SortCategory.totalMutations,
    direction: SortDirection.asc,
  }), // prettier-ignore
  sortByTotalMutationsDesc: () => resultsSortTrigger({
    category: SortCategory.totalMutations,
    direction: SortDirection.desc,
  }), // prettier-ignore

  sortByTotalNonAcgtnAsc: () => resultsSortTrigger({
    category: SortCategory.totalNonACGTNs,
    direction: SortDirection.asc,
  }), // prettier-ignore
  sortByTotalNonAcgtnDesc: () => resultsSortTrigger({
    category: SortCategory.totalNonACGTNs,
    direction: SortDirection.desc,
  }), // prettier-ignore

  sortByTotalNsAsc: () => resultsSortTrigger({ category: SortCategory.totalMissing, direction: SortDirection.asc }),
  sortByTotalNsDesc: () => resultsSortTrigger({ category: SortCategory.totalMissing, direction: SortDirection.desc }),

  sortByTotalGapsAsc: () => resultsSortTrigger({ category: SortCategory.totalGaps, direction: SortDirection.asc }),
  sortByTotalGapsDesc: () => resultsSortTrigger({ category: SortCategory.totalGaps, direction: SortDirection.desc }),

  sortByTotalInsertionsAsc: () =>
    resultsSortTrigger({ category: SortCategory.totalInsertions, direction: SortDirection.asc }),
  sortByTotalInsertionsDesc: () =>
    resultsSortTrigger({ category: SortCategory.totalInsertions, direction: SortDirection.desc }),

  sortByTotalFrameShiftsAsc: () =>
    resultsSortTrigger({ category: SortCategory.totalFrameShifts, direction: SortDirection.asc }),
  sortByTotalFrameShiftsDesc: () =>
    resultsSortTrigger({ category: SortCategory.totalFrameShifts, direction: SortDirection.desc }),

  sortByTotalStopCodonsAsc: () =>
    resultsSortTrigger({ category: SortCategory.totalStopCodons, direction: SortDirection.asc }),
  sortByTotalStopCodonsDesc: () =>
    resultsSortTrigger({ category: SortCategory.totalStopCodons, direction: SortDirection.desc }),

  setViewedGene,
}

export const ResultsTable = React.memo(connect(mapStateToProps, mapDispatchToProps)(ResultsTableDisconnected))

export interface ResultProps {
  columnWidthsPx: Record<keyof typeof COLUMN_WIDTHS, string>
  dynamicColumnWidthPx: string
  cladeNodeAttrKeys: string[]

  resultsFiltered: SequenceAnalysisState[]
  filterPanelCollapsed: boolean
  viewedGene: string

  resultsSortByKeyTrigger(sorting: SortingKeyBased): void

  sortByIdAsc(): void

  sortByIdDesc(): void

  sortByNameAsc(): void

  sortByNameDesc(): void

  sortByQcIssuesAsc(): void

  sortByQcIssuesDesc(): void

  sortByCladeAsc(): void

  sortByCladeDesc(): void

  sortByTotalMutationsAsc(): void

  sortByTotalMutationsDesc(): void

  sortByTotalNonAcgtnAsc(): void

  sortByTotalNonAcgtnDesc(): void

  sortByTotalNsAsc(): void

  sortByTotalNsDesc(): void

  sortByTotalGapsAsc(): void

  sortByTotalGapsDesc(): void

  sortByTotalInsertionsAsc(): void

  sortByTotalInsertionsDesc(): void

  sortByTotalFrameShiftsAsc(): void

  sortByTotalFrameShiftsDesc(): void

  sortByTotalStopCodonsAsc(): void

  sortByTotalStopCodonsDesc(): void

  setViewedGene(viewedGene: string): void
}

export function ResultsTableDisconnected({
  columnWidthsPx,
  dynamicColumnWidthPx,
  cladeNodeAttrKeys,
  resultsFiltered,
  filterPanelCollapsed,
  sortByIdAsc,
  sortByIdDesc,
  sortByNameAsc,
  sortByNameDesc,
  sortByQcIssuesAsc,
  sortByQcIssuesDesc,
  sortByCladeAsc,
  sortByCladeDesc,
  sortByTotalMutationsAsc,
  sortByTotalMutationsDesc,
  sortByTotalNonAcgtnAsc,
  sortByTotalNonAcgtnDesc,
  sortByTotalNsAsc,
  sortByTotalNsDesc,
  sortByTotalGapsAsc,
  sortByTotalGapsDesc,
  sortByTotalInsertionsAsc,
  sortByTotalInsertionsDesc,
  sortByTotalFrameShiftsAsc,
  sortByTotalFrameShiftsDesc,
  sortByTotalStopCodonsAsc,
  sortByTotalStopCodonsDesc,
  viewedGene,
  setViewedGene,
}: ResultProps) {
  const { t } = useTranslation()

  const data = resultsFiltered
  const rowData: TableRowDatum[] = data.map((datum) => ({
    ...datum,
    viewedGene,
    columnWidthsPx,
    dynamicColumnWidthPx,
    cladeNodeAttrKeys,
  }))

  return (
    <>
      <Table rounded={!filterPanelCollapsed}>
        <TableHeaderRow>
          <TableHeaderCell first basis={columnWidthsPx.id} grow={0} shrink={0}>
            <TableHeaderCellContent>
              <TableCellText>{t('ID')}</TableCellText>
              <ResultsControlsSort sortAsc={sortByIdAsc} sortDesc={sortByIdDesc} />
            </TableHeaderCellContent>
            <ButtonHelpStyled identifier="btn-help-col-seq-id">
              <HelpTipsColumnId />
            </ButtonHelpStyled>
          </TableHeaderCell>

          <TableHeaderCell basis={columnWidthsPx.seqName} shrink={0}>
            <TableHeaderCellContent>
              <TableCellText>{t('Sequence name')}</TableCellText>
              <ResultsControlsSort sortAsc={sortByNameAsc} sortDesc={sortByNameDesc} />
            </TableHeaderCellContent>
            <ButtonHelpStyled identifier="btn-help-col-seq-name">
              <HelpTipsColumnSeqName />
            </ButtonHelpStyled>
          </TableHeaderCell>

          <TableHeaderCell basis={columnWidthsPx.qc} grow={0} shrink={0}>
            <TableHeaderCellContent>
              <TableCellText>{t('QC')}</TableCellText>
              <ResultsControlsSort sortAsc={sortByQcIssuesAsc} sortDesc={sortByQcIssuesDesc} />
            </TableHeaderCellContent>
            <ButtonHelpStyled identifier="btn-help-col-qc">
              <HelpTipsColumnQC />
            </ButtonHelpStyled>
          </TableHeaderCell>

          <TableHeaderCell basis={columnWidthsPx.clade} grow={0} shrink={0}>
            <TableHeaderCellContent>
              <TableCellText>{t('Clade')}</TableCellText>
              <ResultsControlsSort sortAsc={sortByCladeAsc} sortDesc={sortByCladeDesc} />
            </TableHeaderCellContent>
            <ButtonHelpStyled identifier="btn-help-col-clade" wide>
              <HelpTipsColumnClade />
            </ButtonHelpStyled>
          </TableHeaderCell>

          {cladeNodeAttrKeys.map((attrKey) => {
            const sortAsc = () => resultsSortByKeyTrigger({ key: attrKey, direction: SortDirection.asc })
            const sortDesc = () => resultsSortByKeyTrigger({ key: attrKey, direction: SortDirection.desc })

            return (
              <TableHeaderCell key={attrKey} basis={dynamicColumnWidthPx} grow={0} shrink={0}>
                <TableHeaderCellContent>
                  <TableCellText>{attrKey}</TableCellText>
                  <ResultsControlsSort sortAsc={sortAsc} sortDesc={sortDesc} />
                </TableHeaderCellContent>
                <ButtonHelpStyled identifier="btn-help-col-clade" wide>
                  <HelpTipsColumnClade />
                </ButtonHelpStyled>
              </TableHeaderCell>
            )
          })}

          <TableHeaderCell basis={columnWidthsPx.mut} grow={0} shrink={0}>
            <TableHeaderCellContent>
              <TableCellText>{t('Mut.')}</TableCellText>
              <ResultsControlsSort sortAsc={sortByTotalMutationsAsc} sortDesc={sortByTotalMutationsDesc} />
            </TableHeaderCellContent>
            <ButtonHelpStyled identifier="btn-help-col-mut">
              <HelpTipsColumnMut />
            </ButtonHelpStyled>
          </TableHeaderCell>

          <TableHeaderCell basis={columnWidthsPx.nonACGTN} grow={0} shrink={0}>
            <TableHeaderCellContent>
              <TableCellText>{t('non-ACGTN')}</TableCellText>
              <ResultsControlsSort sortAsc={sortByTotalNonAcgtnAsc} sortDesc={sortByTotalNonAcgtnDesc} />
            </TableHeaderCellContent>
            <ButtonHelpStyled identifier="btn-help-col-nonacgtn">
              <HelpTipsColumnNonAcgtn />
            </ButtonHelpStyled>
          </TableHeaderCell>

          <TableHeaderCell basis={columnWidthsPx.ns} grow={0} shrink={0}>
            <TableHeaderCellContent>
              <TableCellText>{t('Ns')}</TableCellText>
              <ResultsControlsSort sortAsc={sortByTotalNsAsc} sortDesc={sortByTotalNsDesc} />
            </TableHeaderCellContent>
            <ButtonHelpStyled identifier="btn-help-col-missing">
              <HelpTipsColumnMissing />
            </ButtonHelpStyled>
          </TableHeaderCell>

          <TableHeaderCell basis={columnWidthsPx.gaps} grow={0} shrink={0}>
            <TableHeaderCellContent>
              <TableCellText>{t('Gaps')}</TableCellText>
              <ResultsControlsSort sortAsc={sortByTotalGapsAsc} sortDesc={sortByTotalGapsDesc} />
            </TableHeaderCellContent>
            <ButtonHelpStyled identifier="btn-help-col-gaps">
              <HelpTipsColumnGaps />
            </ButtonHelpStyled>
          </TableHeaderCell>

          <TableHeaderCell basis={columnWidthsPx.insertions} grow={0} shrink={0}>
            <TableHeaderCellContent>
              <TableCellText>{t('Ins.')}</TableCellText>
              <ResultsControlsSort sortAsc={sortByTotalInsertionsAsc} sortDesc={sortByTotalInsertionsDesc} />
            </TableHeaderCellContent>
            <ButtonHelpStyled identifier="btn-help-col-insertions">
              <HelpTipsColumnInsertions />
            </ButtonHelpStyled>
          </TableHeaderCell>

          <TableHeaderCell basis={columnWidthsPx.frameShifts} grow={0} shrink={0}>
            <TableHeaderCellContent>
              <TableCellText>{t('FS')}</TableCellText>
              <ResultsControlsSort sortAsc={sortByTotalFrameShiftsAsc} sortDesc={sortByTotalFrameShiftsDesc} />
            </TableHeaderCellContent>
            <ButtonHelpStyled identifier="btn-help-col-frame-shifts">
              <HelpTipsColumnFrameShifts />
            </ButtonHelpStyled>
          </TableHeaderCell>

          <TableHeaderCell basis={columnWidthsPx.stopCodons} grow={0} shrink={0}>
            <TableHeaderCellContent>
              <TableCellText>{t('SC')}</TableCellText>
              <ResultsControlsSort sortAsc={sortByTotalStopCodonsAsc} sortDesc={sortByTotalStopCodonsDesc} />
            </TableHeaderCellContent>
            <ButtonHelpStyled identifier="btn-help-col-stop-codons">
              <HelpTipsColumnStopCodons />
            </ButtonHelpStyled>
          </TableHeaderCell>

          <TableHeaderCell basis={RESULTS_TABLE_FLEX_BASIS_PX.sequenceView} grow={1} shrink={0}>
            <TableHeaderCellContent>
              <SequenceSelector viewedGene={viewedGene} setViewedGene={setViewedGene} />
            </TableHeaderCellContent>
            <ButtonHelpStyled identifier="btn-help-col-seq-view" tooltipWidth="600px">
              <HelpTipsColumnSeqView />
            </ButtonHelpStyled>
          </TableHeaderCell>
        </TableHeaderRow>

        <AutoSizer>
          {({ width, height }) => {
            return (
              <FixedSizeList
                overscanCount={10}
                style={{ overflowY: 'scroll' }}
                width={width}
                height={height - HEADER_ROW_HEIGHT}
                itemCount={data.length}
                itemSize={ROW_HEIGHT}
                itemData={rowData}
              >
                {TableRowMemo}
              </FixedSizeList>
            )
          }}
        </AutoSizer>
      </Table>
    </>
  )
}<|MERGE_RESOLUTION|>--- conflicted
+++ resolved
@@ -47,37 +47,7 @@
 import HelpTipsColumnStopCodons from './HelpTips/HelpTipsColumnStopCodons.mdx'
 import HelpTipsColumnSeqName from './HelpTips/HelpTipsColumnSeqName.mdx'
 import HelpTipsColumnSeqView from './HelpTips/HelpTipsColumnSeqView.mdx'
-<<<<<<< HEAD
 import { SequenceSelector } from '../SequenceView/SequenceSelector'
-=======
-
-const ROW_HEIGHT = 30
-const HEADER_ROW_HEIGHT = 75
-const HEADER_ROW_CONTENT_HEIGHT = 60
-
-// TODO: This should be passed through the theme context to styled-components
-export const RESULTS_TABLE_FLEX_BASIS = {
-  id: 50,
-  seqName: 300,
-  qc: 130,
-  clade: 125,
-  mut: 60,
-  nonACGTN: 70,
-  ns: 60,
-  gaps: 60,
-  insertions: 60,
-  frameShifts: 60,
-  stopCodons: 60,
-  sequenceView: 600,
-} as const
-
-export const RESULTS_TABLE_FLEX_BASIS_PX = Object.fromEntries(
-  Object.entries(RESULTS_TABLE_FLEX_BASIS).map(([item, fb]) => [item, `${fb}px`]),
-) as Record<keyof typeof RESULTS_TABLE_FLEX_BASIS, string>
-
-export const geneMapNameBasis = sum(Object.values(RESULTS_TABLE_FLEX_BASIS)) - RESULTS_TABLE_FLEX_BASIS.sequenceView
-export const geneMapNameBasisPx = `${geneMapNameBasis}px`
->>>>>>> 16f6abe8
 
 export const Table = styled.div<{ rounded?: boolean }>`
   font-size: 0.8rem;
