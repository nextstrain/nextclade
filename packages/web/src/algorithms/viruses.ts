import type { Virus } from './types'
import { A, T, G, C } from './nucleotides'

export const VIRUSES: Record<string, Virus> = {
  'SARS-CoV-2': {
<<<<<<< HEAD
=======
    QCParams: {
      knownClusters: new Set([28881, 28882, 28883]),
      windowSize: 100, // window along the genome to look for a cluster
      clusterCutOff: 6, // number of mutations within that window to trigger a cluster
      divergenceThreshold: 20, // number of mutations to trigger divergence warning
      mixedSitesThreshold: 10, // number of non-ACGTN sites to trigger warning
      missingDataThreshold: 1000, // number of sites as N to trigger warning
      minimalLength: 100, // minimal length to attempt alignment
    },
>>>>>>> 5b342601
    clades: {
      '19A': [
        { pos: 8782, nuc: C },
        { pos: 14408, nuc: C },
      ],
      '19B': [
        { pos: 8782, nuc: T },
        { pos: 28144, nuc: C },
      ],
      '20A': [
        { pos: 8782, nuc: C },
        { pos: 14408, nuc: T },
        { pos: 23403, nuc: G },
      ],
      '20B': [
        { pos: 8782, nuc: C },
        { pos: 14408, nuc: T },
        { pos: 23403, nuc: G },
        { pos: 28881, nuc: A },
        { pos: 28882, nuc: A },
      ],
      '20C': [
        { pos: 1059, nuc: T },
        { pos: 8782, nuc: C },
        { pos: 14408, nuc: T },
        { pos: 23403, nuc: G },
        { pos: 25563, nuc: T },
      ],
    },
  },
} as const<|MERGE_RESOLUTION|>--- conflicted
+++ resolved
@@ -3,18 +3,7 @@
 
 export const VIRUSES: Record<string, Virus> = {
   'SARS-CoV-2': {
-<<<<<<< HEAD
-=======
-    QCParams: {
-      knownClusters: new Set([28881, 28882, 28883]),
-      windowSize: 100, // window along the genome to look for a cluster
-      clusterCutOff: 6, // number of mutations within that window to trigger a cluster
-      divergenceThreshold: 20, // number of mutations to trigger divergence warning
-      mixedSitesThreshold: 10, // number of non-ACGTN sites to trigger warning
-      missingDataThreshold: 1000, // number of sites as N to trigger warning
-      minimalLength: 100, // minimal length to attempt alignment
-    },
->>>>>>> 5b342601
+    minimalLength: 100,
     clades: {
       '19A': [
         { pos: 8782, nuc: C },
