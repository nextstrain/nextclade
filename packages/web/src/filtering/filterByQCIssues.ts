--- conflicted
+++ resolved
@@ -9,17 +9,12 @@
 export function filterByQCIssues({ hasNoQcIssuesFilter, hasQcIssuesFilter, hasErrorsFilter }: FilterByQCIssuesParams) {
   return ({ result, errors }: SequenceAnylysisState) => {
     const hasErrors = errors.length > 0
-<<<<<<< HEAD
-    const hasIssues = hasErrors || (result && result.diagnostics.score > 0)
-    const hasNoIssues = result && result.diagnostics.score === 0
-=======
 
-    const hasIssues = result && result.diagnostics.flags.length > 0
+    const hasIssues = result && result.diagnostics.score > 0
 
     // // Sequences still being processed (!result) are assumed to have no issues until the results come and prove otherwise
-    const hasNoIssues = (!hasErrors && !result) || (result && result.diagnostics.flags.length === 0)
+    const hasNoIssues = (!hasErrors && !result) || (result && result.diagnostics.score === 0)
 
->>>>>>> a054aac8
     return (hasNoQcIssuesFilter && hasNoIssues) || (hasQcIssuesFilter && hasIssues) || (hasErrorsFilter && hasErrors)
   }
 }