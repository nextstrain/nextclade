/* eslint-disable prefer-destructuring */
import type { ParsedUrlQuery } from 'querystring'
import { useEffect } from 'react'
import { findSimilarStrings } from 'src/helpers/string'
import { axiosHeadOrUndefined } from 'src/io/axiosFetch'
import {
  isGithubShortcut,
  isGithubRepoUrl,
  parseGitHubRepoShortcut,
  parseGithubRepoUrl,
} from 'src/io/fetchSingleDatasetFromGithub'

import { Dataset } from 'src/types'
import {
  fetchDatasetsIndex,
  findDataset,
  getCompatibleMinimizerIndexVersion,
  getLatestCompatibleEnabledDatasets,
} from 'src/io/fetchDatasetsIndex'
import { getQueryParamMaybe } from 'src/io/getQueryParamMaybe'
import { useRecoilValue, useSetRecoilState } from 'recoil'
import { datasetsAtom, datasetServerUrlAtom, minimizerIndexVersionAtom } from 'src/state/dataset.state'
import { useQuery } from '@tanstack/react-query'
import { isNil } from 'lodash'
import urljoin from 'url-join'
import { URL_GITHUB_DATA_RAW } from 'src/constants'

export async function getDatasetFromUrlParams(urlQuery: ParsedUrlQuery, datasets: Dataset[]) {
  // Retrieve dataset-related URL params and try to find a dataset based on these params
  const name = getQueryParamMaybe(urlQuery, 'dataset-name')

  if (!name) {
    return undefined
  }

  const tag = getQueryParamMaybe(urlQuery, 'dataset-tag')

  const dataset = findDataset(datasets, name, tag)

  if (!dataset) {
    const names = datasets.map((dataset) => dataset.path)
    const suggestions = findSimilarStrings(names, name)
      .slice(0, 10)
      .map((s) => `'${s}'`)
      .join(', ')
    const tagMsg = tag ? ` and tag '${tag}` : ''
    throw new Error(
      `Incorrect URL parameters: unable to find the dataset with name='${name}'${tagMsg}. Did you mean one of: ${suggestions}`,
    )
  }

  return dataset
}

export async function getGithubDatasetServerUrl(): Promise<string | undefined> {
  const BRANCH_NAME = process.env.BRANCH_NAME
  if (!BRANCH_NAME) {
    return undefined
  }

  const githubDatasetServerUrl = urljoin(URL_GITHUB_DATA_RAW, BRANCH_NAME, 'data_output')
  const githubIndexJsonUrl = urljoin(githubDatasetServerUrl, 'index.json')

  const headRes = await axiosHeadOrUndefined(githubIndexJsonUrl)

  if (headRes) {
    return githubDatasetServerUrl
  }

  return undefined
}

export function toAbsoluteUrl(url: string): string {
  if (typeof window !== 'undefined' && url.slice(0) === '/') {
    return urljoin(window.location.origin, url)
  }
  return url
}

export async function getDatasetServerUrl(urlQuery: ParsedUrlQuery) {
  // Get dataset URL from query URL params.
  let datasetServerUrl = getQueryParamMaybe(urlQuery, 'dataset-server')

  // If the URL is formatted as a GitHub URL or as a GitHub URL shortcut, use it without any checking
  if (datasetServerUrl) {
    if (isGithubShortcut(datasetServerUrl)) {
      const { owner, repo, branch, path } = await parseGitHubRepoShortcut(datasetServerUrl)
      return urljoin('https://raw.githubusercontent.com', owner, repo, branch, path)
    }

    if (isGithubRepoUrl(datasetServerUrl)) {
      const { owner, repo, branch, path } = await parseGithubRepoUrl(datasetServerUrl)
      return urljoin('https://raw.githubusercontent.com', owner, repo, branch, path)
    }
  }

  // If requested to try GitHub-hosted datasets either using `DATA_TRY_GITHUB_BRANCH` env var (e.g. from
  // `.env` file), or using `&dataset-server=gh` or `&dataset-server=github` URL parameters, then check if the
  // corresponding branch in the default data repo on GitHub contains an `index.json` file. And if yes, use it.
  const datasetServerTryGithubBranch =
    (isNil(datasetServerUrl) && process.env.DATA_TRY_GITHUB_BRANCH === '1') ||
    (datasetServerUrl && ['gh', 'github'].includes(datasetServerUrl))
  if (datasetServerTryGithubBranch) {
    const githubDatasetServerUrl = await getGithubDatasetServerUrl()
    if (githubDatasetServerUrl) {
      datasetServerUrl = githubDatasetServerUrl
    }
  }

  // If none of the above, use hardcoded default URL (from `.env` file)
  datasetServerUrl = datasetServerUrl ?? process.env.DATA_FULL_DOMAIN ?? '/'

  // If the URL happens to be a relative path, then convert to absolute URL (on the app's current host)
  return toAbsoluteUrl(datasetServerUrl)
}

export async function initializeDatasets(datasetServerUrl: string, urlQuery: ParsedUrlQuery = {}) {
  const datasetsIndexJson = await fetchDatasetsIndex(datasetServerUrl)

  const datasets = getLatestCompatibleEnabledDatasets(datasetServerUrl, datasetsIndexJson)

  const minimizerIndexVersion = await getCompatibleMinimizerIndexVersion(datasetServerUrl, datasetsIndexJson)

  // Check if URL params specify dataset params and try to find the corresponding dataset
  const currentDataset = await getDatasetFromUrlParams(urlQuery, datasets)

  return { datasets, currentDataset, minimizerIndexVersion }
}

/** Refetch dataset index periodically and update the local copy of it */
export function useUpdatedDatasetIndex() {
  const datasetServerUrl = useRecoilValue(datasetServerUrlAtom)
  const setDatasetsState = useSetRecoilState(datasetsAtom)
  const setMinimizerIndexVersion = useSetRecoilState(minimizerIndexVersionAtom)

<<<<<<< HEAD
  const { data } = useQuery({
    queryKey: ['refetchDatasetIndex', datasetServerUrl],
    queryFn: async () => {
=======
  useQuery(
    ['refetchDatasetIndex'],
    async () => {
>>>>>>> accdf5f7
      if (isNil(datasetServerUrl)) {
        return undefined
      }
      return initializeDatasets(datasetServerUrl)
    },
<<<<<<< HEAD
    staleTime: 0,
    refetchInterval: 2 * 60 * 60 * 1000, // 2 hours
    refetchIntervalInBackground: true,
    refetchOnMount: true,
    refetchOnReconnect: true,
    refetchOnWindowFocus: true,
    enabled: !isNil(datasetServerUrl),
  })

  useEffect(() => {
    if (!data) return
    setDatasetsState(data.datasets)
    setMinimizerIndexVersion(data.minimizerIndexVersion)
  }, [data, setDatasetsState, setMinimizerIndexVersion])
=======
    {
      suspense: false,
      staleTime: 2 * 60 * 60 * 1000, // 2 hours
      refetchInterval: 2 * 60 * 60 * 1000, // 2 hours
      refetchIntervalInBackground: false,
      refetchOnMount: false,
      refetchOnReconnect: false,
      refetchOnWindowFocus: false,
      enabled: !isNil(datasetServerUrl),
    },
  )
>>>>>>> accdf5f7
}

/**
 * Check currently selected dataset against **local** dataset index periodically and store updated dataset locally.
 * If an updated dataset is stored, user will receive a notification.
 */
export function useUpdatedDataset() {
  // const { datasets } = useRecoilValue(datasetsAtom)
  // const datasetsCurrent = useRecoilValue(datasetsCurrentAtom)
  // const setDatasetUpdated = useSetRecoilState(datasetUpdatedAtom)
  //
  // useQuery(
  //   'currentDatasetState',
  //   async () => {
  //     const path = datasetCurrent?.path
  //     const updatedAt = datasetCurrent?.version?.updatedAt
  //     if (!isNil(updatedAt)) {
  //       const candidateDatasets = filterDatasets(datasets, path)
  //       const updatedDataset = candidateDatasets.find((candidate) => {
  //         const candidateTag = candidate.version?.updatedAt
  //         return candidateTag && candidateTag > updatedAt
  //       })
  //       setDatasetUpdated(updatedDataset)
  //     }
  //     return undefined
  //   },
  //   {
  //     suspense: false,
  //     staleTime: 0,
  //     refetchInterval: 60 * 60 * 1000, // 1 hour
  //     refetchIntervalInBackground: false,
  //     refetchOnMount: true,
  //     refetchOnReconnect: true,
  //     refetchOnWindowFocus: true,
  //   },
  // )
}<|MERGE_RESOLUTION|>--- conflicted
+++ resolved
@@ -133,27 +133,20 @@
   const setDatasetsState = useSetRecoilState(datasetsAtom)
   const setMinimizerIndexVersion = useSetRecoilState(minimizerIndexVersionAtom)
 
-<<<<<<< HEAD
   const { data } = useQuery({
     queryKey: ['refetchDatasetIndex', datasetServerUrl],
     queryFn: async () => {
-=======
-  useQuery(
-    ['refetchDatasetIndex'],
-    async () => {
->>>>>>> accdf5f7
       if (isNil(datasetServerUrl)) {
         return undefined
       }
       return initializeDatasets(datasetServerUrl)
     },
-<<<<<<< HEAD
-    staleTime: 0,
+    staleTime: 2 * 60 * 60 * 1000, // 2 hours
     refetchInterval: 2 * 60 * 60 * 1000, // 2 hours
-    refetchIntervalInBackground: true,
-    refetchOnMount: true,
-    refetchOnReconnect: true,
-    refetchOnWindowFocus: true,
+    refetchIntervalInBackground: false,
+    refetchOnMount: false,
+    refetchOnReconnect: false,
+    refetchOnWindowFocus: false,
     enabled: !isNil(datasetServerUrl),
   })
 
@@ -162,19 +155,6 @@
     setDatasetsState(data.datasets)
     setMinimizerIndexVersion(data.minimizerIndexVersion)
   }, [data, setDatasetsState, setMinimizerIndexVersion])
-=======
-    {
-      suspense: false,
-      staleTime: 2 * 60 * 60 * 1000, // 2 hours
-      refetchInterval: 2 * 60 * 60 * 1000, // 2 hours
-      refetchIntervalInBackground: false,
-      refetchOnMount: false,
-      refetchOnReconnect: false,
-      refetchOnWindowFocus: false,
-      enabled: !isNil(datasetServerUrl),
-    },
-  )
->>>>>>> accdf5f7
 }
 
 /**
