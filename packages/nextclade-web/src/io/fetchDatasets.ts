--- conflicted
+++ resolved
@@ -132,44 +132,25 @@
   const setDatasetsState = useSetRecoilState(datasetsAtom)
   const setMinimizerIndexVersion = useSetRecoilState(minimizerIndexVersionAtom)
 
-<<<<<<< HEAD
   useQuery({
     queryKey: ['refetchDatasetIndex'],
     queryFn: async () => {
-=======
-  useQuery(
-    'refetchDatasetIndex',
-    async () => {
       if (isNil(datasetServerUrl)) {
         return
       }
->>>>>>> 352f07bf
       const { minimizerIndexVersion, datasets } = await initializeDatasets(datasetServerUrl)
       setDatasetsState(datasets)
       setMinimizerIndexVersion(minimizerIndexVersion)
       return { minimizerIndexVersion, datasets }
     },
-<<<<<<< HEAD
     staleTime: 0,
     refetchInterval: 2 * 60 * 60 * 1000, // 2 hours
     refetchIntervalInBackground: true,
     refetchOnMount: true,
     refetchOnReconnect: true,
     refetchOnWindowFocus: true,
-  })
-=======
-    {
-      suspense: false,
-      staleTime: 0,
-      refetchInterval: 2 * 60 * 60 * 1000, // 2 hours
-      refetchIntervalInBackground: true,
-      refetchOnMount: true,
-      refetchOnReconnect: true,
-      refetchOnWindowFocus: true,
-      enabled: !isNil(datasetServerUrl),
-    },
-  )
->>>>>>> 352f07bf
+  enabled: !isNil(datasetServerUrl),
+    })
 }
 
 /**
