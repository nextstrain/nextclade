--- conflicted
+++ resolved
@@ -12,16 +12,10 @@
   return notUndefinedOrNull(pair[1])
 }
 
-<<<<<<< HEAD
-/** If value is not undefined, map it according to a fn, otherwise return unmodified (i.e. undefined) */
-export function mapMaybe<T, U>(value: T | undefined, fn: (v: T) => U): U | undefined {
-  return !isUndefined(value) ? fn(value) : value
-=======
 /** If value is not undefined or null, map it according to a fn, otherwise return undefined */
 export function mapMaybe<T, U>(value: T | undefined | null, fn: (v: NonNullable<T>) => U): U | undefined {
   if (isNil(value)) {
     return undefined
   }
   return fn(value as NonNullable<T>)
->>>>>>> 352f07bf
 }