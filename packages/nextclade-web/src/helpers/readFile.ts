/* eslint-disable no-loops/no-loops */
import chardet from 'jschardet'
import { isArrayBuffer, sortBy } from 'lodash'
import { sanitizeError } from 'src/helpers/sanitizeError'

const AUTO_ENCODING_GUESS_MAX_BYTES = 64 * 1024

export class FileReaderError extends Error {
  public readonly file: File

  constructor(file: File, message?: string) {
    let err = `Cannot read file: "${file.name}" (size: ${file.size ?? 0} bytes)`
    if (message) {
      err = `Cannot read file: ${message}: "${file.name}" (size: ${file.size ?? 0} bytes)`
    }
    super(err)
    this.file = file
  }
}

export class FileReaderEncodingError extends FileReaderError {
  public readonly file: File

  constructor(file: File, message?: string) {
    let err = `Please try to convert your file to ASCII or UTF-8 and try again!`
    if (message) {
      err = `${message}. ${err}`
    }
    super(file, err)
    this.file = file
  }
}

export function readFile(file: File): Promise<string> {
  const reader = new FileReader()

  return new Promise((resolve, reject) => {
    reader.addEventListener('error', (event) => {
      reader.abort()
      const message = event.target?.error?.message
      reject(new FileReaderError(file, message))
    })

    reader.addEventListener('load', (event) => {
      const buf = event?.target?.result
      if (!buf) {
        return reject(new FileReaderError(file, 'Result is empty'))
      }
      if (!isArrayBuffer(buf)) {
        return reject(new FileReaderError(file, 'Result is not an array buffer'))
      }

<<<<<<< HEAD
      // const bytes = new Uint8Array(buf.slice(0, AUTO_ENCODING_GUESS_MAX_BYTES))
=======
>>>>>>> a69bd688
      const bytes = new Uint8Array(buf)

      // https://github.com/microsoft/vscode/blob/1.99.3/src/vs/workbench/services/textfile/common/encoding.ts#L325-L326
      const limitedBuffer = Buffer.from(bytes.slice(0, AUTO_ENCODING_GUESS_MAX_BYTES))

      const encodings = sortBy(chardet.detectAll(limitedBuffer), (enc) => -enc.confidence)

      if (encodings.length === 0) {
        return reject(new FileReaderEncodingError(file, 'Unable detect file encoding'))
      }

      for (const { encoding } of encodings) {
        try {
          const decoder = new TextDecoder(encoding)
          const content = decoder.decode(bytes)

          if (!content || content.length === 0) {
            return reject(new FileReaderEncodingError(file, 'File contents is empty'))
          }

          return resolve(content)
        } catch (error_: unknown) {
          const error = sanitizeError(error_)
          console.warn(`When converting file encoding from ${encoding} to UTF-8: ${error.message}`)
        }
      }

      const encodingsList = encodings.map((enc) => enc.encoding).join(', ')
      return reject(
        new FileReaderEncodingError(
          file,
          `Unable detect file encoding. Attempted to convert from the following encodings: ${encodingsList}`,
        ),
      )
    })

    reader.readAsArrayBuffer(file)
  })
}<|MERGE_RESOLUTION|>--- conflicted
+++ resolved
@@ -50,10 +50,6 @@
         return reject(new FileReaderError(file, 'Result is not an array buffer'))
       }
 
-<<<<<<< HEAD
-      // const bytes = new Uint8Array(buf.slice(0, AUTO_ENCODING_GUESS_MAX_BYTES))
-=======
->>>>>>> a69bd688
       const bytes = new Uint8Array(buf)
 
       // https://github.com/microsoft/vscode/blob/1.99.3/src/vs/workbench/services/textfile/common/encoding.ts#L325-L326
