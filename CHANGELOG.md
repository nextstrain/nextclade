<<<<<<< HEAD
## __NEXT__

## Deprecate support for Ubuntu 12.04

Nextclade CLI compiled for the "gnu" flavor of Linux no longer supports Ubuntu 12.04. Use the "musl" flavor of Nextclade CLI instead though it might be slower.  The list or Linux distributions we tested the new version of Nextclade on is [here](https://github.com/nextstrain/nextclade/blob/9f2b9a620a7bc9a068909634a4fc3f29757c059f/tests/test-linux-distros#L18-L62). Users of Nextclade CLI on macOS and Windows and users of Nextclade Web are not affected.

## Internal changes

- upgrade Rust to 1.80.0 (previously 1.76.0)
=======
## Unreleased

### Nextclade Web: multi-dataset mode

Nextclade Web now allows to run analysis for multiple datasets at once.

You could provide sequences belonging to multiple organisms or for the dame organism, but based on different reference sequences. On "Multiple datasets" tab, Nextclade will try to deduce datasets that are best matching your sequences. You can then proceed to running analysis for each dataset. If multiple datasets have been detected, you will see a "Dataset" dropdown on "Results", "Tree" and "Export" page, which allows you to switch between results for different datasets.

In multi-dataset mode, the "Export" page now also contains an "Export all to Excel" button, which allows to download .xlsx file containing all analysis results in tabular format, one dataset per sheet. This is the same data as in CSV/TSV files, but aggregated into a single file.

When starting Nextclade analysis using URL parameters, you can add `?multi-dataset` to run in multi-dataset mode. 

Nextclade is now using new global search algorithm to find the suggested datasets for your sequences. It tries to minimize the number of datasets, while optimizing their relevance.

This is a convenience feature, i.e. the analysis runs for each dataset are still independent, just like in single-dataset mode, except you don't need to run multiple analyses for each dataset manually now.

This could be useful if you analyze one or multiple a FASTA files containing a mixture of sequences obtained from different organisms, strains or genome segments.

### Nextclade Web: add "Download SVG" button to "Tree" page

Top-right corner of the "Tree" page, there is now a "Download SVG" button. It allows to download the tree visualization and other contents of the page, including applied filters and zoom, to an SVG file. This functionality is similar to that is offered by Auspice.

### Nextclade Web: add "Focus on selected" toggle on "Tree" page

Adds a sidebar toggle on "Tree" page that emphasizes visible nodes by expanding them to occupy more vertical space, improving focus on filtered or zoomed subsets. Designed to enhance visibility in large phylogenetic trees. This is an Auspice feature which was introduced in [Auspice 2.59.0](https://github.com/nextstrain/auspice/releases/tag/v2.59.0) and now also available in Nextclade.

### Nextclade CLI: global dataset search mode for `sort` command

You can now add `--global` to `sort` command to enable global search algorithm to find the minimal set of suggested datasets for your sequences. Note that this mode disables streaming of results, because the optimization step requires knowing datasets for all sequences in advance. This may lead to increased memory consumption for large inputs.

This is an experimental feature. Use with caution.

### Nextclade CLI: fix panics

Some of the expected errors (e.g. invalid input files) in Nextclade CLI would previously cause panics (crashes). Now these errors are handled more gracefully and the visual output of these errors to the console is now cleaner and more concise.

### Nextclade CLI: fix console color mode handling

Nextclade CLI previously output colored messages (with ANSI sequences) even if output is not a TTY (e.g. redirected to a file). This has now been fixed. 

For additional configuration, the CLI arguments have been added, as well as proper handling of environment variables typically used to control console coloring.

The following priority rules apply:
 
 * Nextclade detects output target (TTY or not) and outputs appropriately for the target by default

 * If any of  the environment variables: `COLOR` (`auto|always|never`), `NO_COLOR` (set), `CLICOLOR_FORCE=1` are found, then they override the default

 * If arguments `--color=auto|always|never` or `--no-color` (shortcut for `--color=never`) are found, they override the defaults and environment variables. If multiple `--color` or `--no-color` arguments present, then only the argument that comes last is taken into account.

Known issue: `--help` coloring is not affected by `--color` and `--no-color` arguments: [#1629](https://github.com/nextstrain/nextclade/issues/1629))


## 3.13.3

### Fix crash when exporting annotations for sequences with missing genes

Nextclade Web and CLI would crash when attempting to output GFF and TBL files where entire genes are unsequenced or otherwise missing. This has been fixed.


## 3.13.2

### Speed up Nextclade web, fix crash when using files >45MB on Chromium v136 browsers

In recently released version 136, Chromium-based browsers (e.g. Chrome, Edge) [reduced the maximum allowed fixed array size], causing Nextclade web to crash when files bigger than 46,505,915 bytes are used.

It turns out that avoiding the need for a large array gets rid of most of the delay between clicking "Run" and the start of the analysis. For files of ~60MB the time saved is on the order of 5 seconds. A small but noticeable performance win! See [issue #1605] and [PR #1606] for more details.

[reduced the maximum allowed fixed array size]: https://issues.chromium.org/issues/415572399
[issue #1605]: https://github.com/nextstrain/nextclade/issues/1605
[PR #1606]: https://github.com/nextstrain/nextclade/pull/1606
>>>>>>> a69bd688

## 3.13.1

### Fix crash on empty query annotations

For certain samples which end up with an empty output genome annotation Nextclade Web could crash. This is now resolved.
See [#1601](https://github.com/nextstrain/nextclade/issues/1601),[#1602](https://github.com/nextstrain/nextclade/issues/1602). Thanks @theosanderson for reporting.


## 3.13.0

### Output genome annotations

Nextclade now outputs genome annotations for each unaligned input sequence.

These annotations are derived from reference annotation (coming from a dataset or from `--input-annotation`), but with the ranges of genetic features (genes, CDSes) adjusted for unaligned input sequences. The word "unaligned" here refers to the input sequences being analyzed and before they are aligned, i.e. as they come in the input fasta file(s).

These annotations can serve as a starting point for submissions to genetic databases. They also allow to extract nucleotide sequences of genes and CDSes from unaligned sequences, if you need this. Note that the extraction from aligned sequences (as being output by Nextclade) can still be done using reference annotation.

Nextclade supports 2 formats for output annotations: 

- Genbank’s 5-column tab-delimited feature table (TBL) format ([spec](https://www.ncbi.nlm.nih.gov/genbank/feature_table/))

- Generic Feature Format Version 3 (GFF3) ([spec](https://github.com/The-Sequence-Ontology/Specifications/blob/master/gff3.md))

Both formats contain the same information, but GFF3 contains slightly more metadata due to this format being more flexible. Use one or the other, depending on your needs.

In Nextclade Web, these new output annotations can be downloaded on the "Export" page, in the `nextclade.tbl
` and `nextclade.gff` sections.

In Nextclade CLI, if you are using `--output-all` the annotations are emitted into output directory as files `nextclade.tbl` and `nextclade.gff`. You can also add `--output-annotation-tbl` and/or `--output-annotation-gff` to override the path, or you can use only these parameters and omit `--output-all`, to emit only specified individual files (similar to all other `--output-*` parameters).

Please note that the annotations can only be output if there's a reference annotation on the input (from a dataset or from `--input-annotation`).

This feature is still in an experimental phase. Please report bugs by submitting a [GitHub issue](https://github.com/nextstrain/nextclade/issues).


## 3.12.0

### Forbid reference sequences with gaps

Starting from this version, Nextclade won't accept reference sequences (`reference.fasta`) which contain gap characters (`-`).

This is true for reference sequences in Nextclade datasets (provided as `--input-dataset`, `--dataset-name` in CLI, or `?input-dataset`, `?dataset-name` in web), Auspice JSON datasets (through `--input-dataset-json` or `?input-dataset-json`) as well as for individually provided reference sequences, in absence of a dataset or when overriding its files (`--input-ref`, `?input-ref`).

We could not find meaning for the gaps in reference sequences in the context of Nextclade (pairwise alignment and comparison of sequences to a reference). When a reference with gaps have been used, it could have been causing errors and even possibly produced incorrect results silently.

Starting from this version, Nextclade will now stop with an explicit error if it detects gaps in reference sequence. To resolve, please use a reference sequence without gaps, if possible, or notify dataset authors about the problem.

If you think that Nextclade needs to support reference sequences with gaps, please submit a new issue and explain your use-case and motivation on GitHub: https://github.com/nextstrain/nextclade/issues


## 3.11.0

### Alignment presets

Nextclade CLI now supports `--alignment-preset` argument, which switches between pre-defined sets of alignment parameters. Currently available values are:
  - `default`: Suitable for aligning very similar sequences (this is the default)
  - `high-diversity`: Suitable for more diverse viruses
  - `short-sequences`: Suitable for short and partial sequences

This is an experimental feature. Presets are subject to change.


### Fix crash with empty reference sequence

Nextclade crashed when an empty reference sequence file is provided. Now Nextclade checks for this condition and reports a useful error message instead.


## 3.10.2

### Correctly handle comments in GFF3 files

Nextclade sometimes reported an error in GFF3 files containing comments. This has been fixed now.

### [cli] Fix verbosity CLI arguments

The Nextclade CLI arguments `-v` and `-q` were having no effect after a recent update. This has been fixed now.


## 3.10.1

### [web] Fetch custom inputs from URLs using correct "Accept" HTTP header

Fixes Nextclade Web adding header `Accept: application/json, text/plain, */*` when making `GET` HTTP requests when fetching input files from use-provided URLs. This caused problems when fetching files from sources which allow to choose between different file formats using `Accept` header. The response would come in JSON format and this is not what we want. Now we add `Accept: text/plain, */*`, preferentially fetching all inputs as plaintext, as intended.


## Nextclade 3.10.0

### [web] Add links to open reference trees in nextstrain.org

You can now click on "Open tree" link in the dataset info box to open reference tree of this dataset on [nextstrain.org](https://nextstrain.org/). This allows to browse the current trees for each dataset without running Nextclade analysis. If a dataset does not provide a reference tree, the link will be disabled.


### [web] Correctly disable "Load example" links

The "Load example" links are now correctly disabled, not hidden, for the datasets which do not provide example sequence data.


## Nextclade 3.9.1

### Fix: clade mismatch between placed node and parent node

This version addresses an issue when sometimes clade (or clade-like attribute, such as lineage) of the placed query node might not always match the clade of its parent.

The query node placement is adjusted during the [greedy tree building](https://docs.nextstrain.org/projects/nextclade/en/stable/user/algorithm/03-phylogenetic-placement.html#tree-building), and sometimes the branch needs to be split and a new auxiliary internal node to be inserted to accommodate the new node. Previously, Nextclade would copy the clade of this internal node from the attachment target node. However, this is not always correct and can lead to mismatch between clade of the query node and of the new internal node.

In this version we added a voting mechanism, which calculates a [mode](https://en.wikipedia.org/wiki/Mode_(statistics)) of the clades involved: of the parent, target and query nodes. The same procedure is repeated for each clade-like attribute. After that, in some cases, branch labels also need to adjust their positions.

This should not change the clade assignment for query samples, but only the clades of the inserted auxiliary internal nodes, to make sure that the tree is consistent.


## Nextclade 3.9.0

### Nextclade CLI: Obtain CA certificates from platform trust store; add `NEXTCLADE_EXTRA_CA_CERTS` / `--extra-ca-certs`

Nextclade CLI users have previously reported issues with CA certificates when fetching datasets from an organization's network (e.g. in a university or in a company).

Starting with this version, Nextclade CLI respects the OS-level trust store configurations. This includes private CAs and self-signed certificates. Ensures backward compatibility and functionality across different platforms, including those lacking a native trust store or with outdated ones.

We introduced a `NEXTCLADE_EXTRA_CA_CERTS` environment variable and `--extra-ca-certs` option which allow adding additional CA certificates to the trust store specifically for Nextclade, for when modifying the system's trust store isn't desirable/possible. See [#1536](https://github.com/nextstrain/nextclade/pull/1536) for more details.


### Update Auspice tree visualization to 2.58.0

Auspice tree visualization package has been updated from 2.56.0 to 2.58.0. See Auspice changelog [here](https://github.com/nextstrain/auspice/releases).


## Nextclade 3.8.2

### Fix detection of number of threads Nextclade Web

Sometimes Nextclade Web would detect incorrect number of available CPU threads and would create too many processing threads for processing. This could cause additional overhead and slowdown the runs. We observed this behavior on non_chromium based browsers, such as Firefox and Safari. This has been fixed now. The number of threads has been clamped to 3 by default. You can modify this in "Settings" dialog.

## Nextclade 3.8.1

### Fix crash when using column config in Nextclade Web

Since 3.8.0 Nextclade could crash when particular combinations of CSV/TSV columns selected in "Column config" tab on "Export" page in Nextclade Web or with `--output-columns-selection` argument in Nextclade CLI. This has been resolved.

### Remove extra spaces in ref node selector

Remove extra spaces in the text of entries in the "Relative to" dropdown selector in Nextclade Web.

## Nextclade 3.8.0

### Relative mutations

Nextclade now calls mutations relative to multiple targets. Additionally, to previously available mutations relative to reference and mutations relative to parent tree node (private mutations), Nextclade now calls mutations relative to clade founder tree nodes, and relative to custom nodes of interest if defined in the dataset (e.g. vaccine strains).

Nextclade Web now has an additional dropdown selector for the target of mutation calling. Output files has new columns/fields for mutations relative to clade founders (`founderMuts`) as well as for mutations relative to custom nodes (`relativeMutations`).

See [documentation](https://docs.nextstrain.org/projects/nextclade/en/stable/user/algorithm/05-mutation-calling.html) for more details.

### Update Auspice tree visualization to 2.56.0

Auspice tree visualization package has been updated from 2.55.0 to 2.56.0. See Auspice changelog [here](https://github.com/nextstrain/auspice/releases).

## Nextclade 3.7.4

### Nextclade Web

### Upgrade Auspice to 2.55.0, add polyfills

This definitively resolves crash due to missing JavaScript polyfills, which occurred in Nextclade Web 3.7.2

## Nextclade 3.7.3

### Nextclade Web

### Fix crash on tree page in Nextclade Web

Temporarily downgrade Auspice from 2.55.0 to 2.54.3 to prevent the tree page in Nextclade Web from crashing. The definitive fix will follow.

## Nextclade 3.7.2

### General

### [fix] Avoid duplicate node names in the output Auspice JSON tree

When multiple query samples were to be placed onto the same node on the reference tree, sometimes multiple auxiliary nodes could be created having the same name. Node names are expected to be unique for Auspice visualization to work correctly, so when visualizing the tree Auspice have been renaming these nodes and emitting warnings into browsers' dev console.

In this version we pick unique names for the auxiliary nodes during placement, so that there are no more warnings. Users may observe changes in some of the node names when inspecting output Auspice JSON file. However, this unlikely to affect most users' work.

### Nextclade Web

### [fix] Ensure dataset "updated at" date is displayed in Nextclade Web

Since 3.7.0 Nextclade Web is not showing  "updated at" date for any datasets. This has been fixed.

### [fix] Ensure frame shift and insertion markers in sequence views can also be toggled

Most markers can be toggled on or off on the sequence views in "Settings" page in Nextclade Web, however frame shifts and insertions could not be. We added the missing toggles.

### [fix] Correctly style details/summary component

The text in details/summary ("collapse", "spoiler") component (e.g. the list of SC2 lineages) overflowing and producing garbled text in dataset readmes and changelogs. This has been fixed.

### [dep] Update Auspice tree visualization to 2.55.0

Auspice tree visualization package has been updated from 2.53.0 to 2.55.0. See Auspice changelog [here](https://github.com/nextstrain/auspice/releases).

### Internal

### [infra] Fix feature-policy and permission-policy HTTP headers

The deprecated `feature-policy` header was removed entirely and `interest-cohort` entry was removed from the `permission-policy` header. Latest versions of web browsers should no longer emit warnings into console.

### [test] Test Nextclade CLI on more Linx distros

Additionally to the previous, we now test Nextclade CLI on the following newer Linux distributions:

- Amazon Linux 2.0.2024
- Debian 12
- Fedora 41
- Oracle Linux 8.9
- Ubuntu 24.04

## Nextclade 3.7.1

### Warn if reference sequence does not match root sequence of the tree

When both a standalone reference sequence and Auspice tree containing `.root.sequence.nuc` are present, Nextclade will check that these are the same sequence. If not, a warning is emitted to stderr for Nextclade CLI and to browser's dev console for Nextclade Web. This is mostly useful for dataset authors, for debugging.

### Fix error when selecting a CDS in genome annotation visualization in Nextclade Web

Nextclade sometimes displayed an error in the peptide view when switching CDS by clicking on annotation visualization. This has been fixed now.

## Nextclade 3.7.0

#### Use Auspice JSON as a full dataset (experimental)

Nextclade can now optionally use Auspice datasets (in Auspice v2 JSON format) not only as reference trees, but also as self-contained full Nextclade datasets. Nextclade will take pathogen info, genome annotation, reference sequence, and, of course, reference tree from Auspice JSON. No other files are needed. This allows to use almost any Auspice dataset (e.g. from [nextstrain.org](https://nextstrain.org)) as Nextclade dataset.

- In Nextclade CLI, `--input-dataset` argument now also accepts a path to Auspice JSON file (in addition to accepting the usual paths to a dataset directory and zip archive)

- Nextclade Web now has a new URL parameter `dataset-json-url`, which accepts a URL to Auspice JSON file or even to a dataset URL on nextstrain.org

This feature is currently in experimental stage. For details and discussion see PR [#1455](https://github.com/nextstrain/nextclade/pull/1455).

#### Make reference tree branch attributes optional

Nextclade now accepts Auspice JSONs without `.branch_attrs` on tree nodes.

#### Allow `index` and `seqName` in column selection

Previously, Nextclade treated output CSV/TSV columns index and seqName as mandatory and they were always present in the output files. In this release they are made configurable. One can:

- in CLI: add or omit `index` and `seqName` values when using `--output-columns-selection` argument
- in Web: tick or untick checkboxes for `index` and `seqName` in "Column config" tab of "Export" page

#### Add dataset capabilities

The table in the `nextclade dataset list` command now displays an additional column "capabilities", which lists dataset capabilities, i.e. whether dataset contains information allowing clade assignment, QC, etc. The same information is available in JSON format (unstable) if you pass `--json` flag.

## Nextclade 3.6.0

#### Make reference tree node attribute `clade_membership` optional

Previously Nextclade required clade information to be always present in the input reference tree in the form of the `.node_attrs.clade_membership` field on each tree node. However, for certain datasets we might not have or need clade information. Making such datasets required workarounds, such as adding an empty string to the `clade_membership` field.

In this version we make `clade_membership` field optional. This allows to make datasets without clades. This is useful when working with organisms for which clades don't make sense or for which the nomenclature is not sufficiently established. This is also useful for dataset authors, who can now bootstrap simple datasets without clades first and then add clades and other features gradually later.

With this change, if `clade_membership` is not present in the dataset's reference tree nodes, then

- Clade assignment will not run

- Any clade-related functionality will not work

- Output JSON/NDJSON result entries will not contain clade field

- Clade column in output CSV/TSV will be empty

- Clade column in Nextclade Web will be empty

This change does not affect any other parts of the application. Notably, clade-like attributes (from `.meta.extensions.nextclade.clade_node_attrs`), if present, are still assigned and being written to the output as before.

## Nextclade 3.5.0

### Algorithm

#### Detect loss of amino acid motifs correctly

Nextclade sometimes failed to detect a motif loss if that motif was the only one in its category. This is now fixed and users could observe changes in detected lost motifs. This affects datasets using `aaMotifs` property in their pathogen.json file, notably the flu datasets.

### Nextclade Web

#### Ensure currently selected dataset is reloaded when it changes remotely

When `dataset-url` URL parameter is provided Nextclade Web would not update the dataset's pathogen.json file when remote dataset changes without changing its version. This is now fixed. It only affected users providing custom datasets using `dataset-url` URL parameter.

### General

#### Upgrade Auspice

The Auspice tree rendering package has been updated from version 2.52.1 to version 2.53.0. See the list of changes [here](https://github.com/nextstrain/auspice/releases)

## Nextclade 3.4.0

### Nextclade Web

#### Remove redundant scrollbars in dataset names

In dataset selector, sometimes there were extra scrollbars displayed to the right of the dataset names. This has been fixed.

#### Select suggested dataset automatically when suggestion is triggered manually

When suggestion is triggered manually, using "Suggest" button on main page, Nextclade will automatically select the best dataset as the current dataset. Previously this could only be done by clearing the current dataset first and then clicking "Suggest". When suggestion algorithm is triggered automatically, the behavior is unchanged - the dataset will not be selected.

### Nextclade CLI

#### Don't read dataset's `tree.json` and `genome_annotation.gff3` unless they are declared

Nextclade CLI will no longer read `tree.json` and `genome_annotation.gff3` from the dataset, unless they are declared in the `pathogen.json`. These are optional files and we cannot assume their presence or filenames.

#### Warn user if input dataset contains extra files

Nextclade CLI will warn users when input datasets contains extra files which are not declared in the dataset's pathogen.json, or if there's extra declarations of files in the pathogen.json, but the files are not actually present in the dataset. This is mostly only useful to dataset authors for debugging issues in their datasets.

#### Add Bioconda Linux ARM build

We added one more build variant to Bioconda distribution channel - for Linux operating system on 64-bit ARM hardware architecture. It uses `nextclade-aarch64-unknown-linux-gnu` executable underneath. This can be useful if you prefer to manage Nextclade CLI installation on your Linux ARM machine or in a Docker ARM container with Conda package manager. However, because Nextclade CLI is a self-contained single-file executable, we still recommend [direct downloads from GitHub Releases](https://github.com/nextstrain/nextclade/releases) rather than Conda or other installation methods.

## Nextclade 3.3.1

### Fix crash when using `--verbosity` option

Nextclade was crashing with internal error when `--verbosity` option was present. This has been fixed.

### Restrict Safari browser support to >= 16.5

Nextclade reports WebWorker-related errors when analysis is started on Safari browser. The minimum working version of Safari we were able to successfully test Nextclade on is 16.5. We still recommend using Chrome or Firefox for the best experience.

## Nextclade 3.3.0

### General

#### Allow FASTA files with leading newlines

Previously Nextclade would report an error "Expected character '>' at record start" when input FASTA file contained trailing newline or when it was empty. This was fixed.

### Nextclade Web

#### Don't run dataset suggestion when navigating to "Datasets" page

Dataset suggestion will no longer run each time "Datasets" page is opened

#### Upgrade Auspice tree renderer from version 2.51.0 to 2.52.1

See changelog [here](https://github.com/nextstrain/auspice/blob/master/CHANGELOG.md)

## Nextclade 3.2.1

### Nextclade CLI

#### Fix "Dataset not found" error when using `nextclade dataset get` with  `--tag` argument.

This fixes a bug in the dataset filtering logic causing "Dataset not found" error when even correct name and tag were requested using `nextclade dataset get` with  `--tag` argument.

## Nextclade 3.2.0

### General

#### Minimizer search algorithm configuration has been improved

Minimizer search algorithm used in dataset auto-suggestion in Nextclade Web as well as in `sort` command of Nextclade CLI.

The default value for minimum match score (`--min-score`) has been reduced from 0.3 to 0.1. The default value for minimum number of hits (`--min-hits`) required for a detection has been reduced from 10 to 5. This should allow to better handle more diverse viruses.

If there is a sufficiently large gap between dataset scores, the algorithm will now only consider the group of datasets before the gap. The gap size can be configured using `--max-score-gap` argument in Nextclade CLI. The default value is `0.2`.

Additionally, in Nextclade CLI `sort` command the algorithm now chooses only the best matching dataset. In order to select all matching datasets, the `--all-matches` flag has been added.

### Nextclade CLI

#### Sequence index in the output TSV file of the `sort` command

The TSV output of the `sort` command (requested with `--output-results-tsv`) now contains additional column: `index`. The cells under this column contain index of the corresponding input sequence in the FASTA file. These indices can be used in the downstream processing to reliably map input sequences to the output results. Sequence names alone can be unreliable because they are arbitrary strings which are not guaranteed to be unique.

## Nextclade 3.1.0

### CLI

#### PCR primers are back in Nextclade CLI

Due to popular demand, we are bringing back `--input-pcr-primers` argument for Nextclade CLI, which accepts a path to `primers.csv` file. The feature works just like it did prior to release of Nextclade v3, except `primers.csv` is never read from a dataset - you always need to provide it separately. At the same time, we removed support for `primers` field from `pathogen.json`, because it was too difficult to make a correct JSON object and it would conflict with the primers provided with `--input-pcr-primers`.

### Web

#### Fix results table stripes

Results table stripes are always alternating now, regardless of sorting and filtering applied. This is only a visual change and does not affect any functionality.

## Nextclade 3.0.1

#### Bug fixes

- Fixed a bug introduced in v3.0.0 which caused the default path for translations to be incorrect. This affected only users who used `--output-all` without passing a custom path template via `--output-translations`. The new default path is `nextclade.cds_translation.{cds}.fasta` where `{cds}` gets replaced with the name of the CDS, e.g. `nextclade.cds_translation.S.fasta` for SARS-CoV-2's spike protein.

- Fixed a bug where `nextclade dataset get` command fails to download a dataset if a dataset has more than one version released.

#### Documentation

- Added a section to the v3 migration guide about the renamed default path for translations, a breaking change. The new default output path for translations is `nextclade.cds_translation.{cds}.fasta`. Before v3, the default path was `nextclade_gene_{gene}.translation.fasta`. You can emulate the old (default) behavior by passing `--output-translations="nextclade_gene_{cds}.translation.fasta"` to `nextclade3`.

### Fix links

Fixed links on navigation bar: "Docs" and "CLI"

## Nextclade 3.0.0

We are happy to present a major release of Nextclade, containing new features and bug fixes.

> ⚠️ This release contains breaking changes which may require your attention.

---

Useful links:

- [Nextclade Web v3](https://clades.nextstrain.org)
- [Nextclade Web v2](https://v2.clades.nextstrain.org) - if you need the old version, e.g. if you have custom v2 datasets
- [Nextclade CLI releases](https://github.com/nextstrain/nextclade/releases) - all versions
- [Nextclade user documentation](https://docs.nextstrain.org/projects/nextclade/en/stable/index.html) - for detailed instructions on how to use Nextclade Web and Nextclade CLI
- [Nextclade dataset curation guide](https://github.com/nextstrain/nextclade_data/blob/master/docs/dataset-curation-guide.md) - if you have a custom Nextclade dataset or want to create one
- [Nextclade source code repository](https://github.com/nextstrain/nextclade) - for contributors to Nextclade software (code, bug reports, feature requests etc.)
- [Nextclade data repository](https://github.com/nextstrain/nextclade_data) - for contributors to Nextclade datasets (add new datasets, update existing ones, report bugs, etc.)
- [Nextclade software issues](https://github.com/nextstrain/nextclade/issues) - to report bugs and ask questions about Nextclade software
- [Nextclade data issues](https://github.com/nextstrain/nextclade_data/issues) - to report bugs and ask questions about Nextclade datasets
- [Nextstrain discussion forum](https://discussion.nextstrain.org) - for general discussion and questions about Nextstrain

---

### BREAKING CHANGES

This section briefly lists breaking changes in Nextclade v3 compared to Nextclade v2. Please see [Nextclade v3 migration guide](https://docs.nextstrain.org/projects/nextclade/en/stable/user/migration-v3.html) ([alternative link](https://github.com/nextstrain/nextclade/blob/master/docs/user/migration-v3.md)) for a detailed description of each breaking change and of possible migration paths.

1. Nextalign CLI is removed, because Nextclade CLI can now do everything that Nextalign v2 did
2. Potentially different alignment and translation output due to changes in the seed alignment algorithm. Some of the alignment parameters are removed. Default parameters of new parameters might need to be adjusted.
3. Potentially different tree output due to a new tree builder algorithm.
4. Dataset file format and dataset names have changed.
5. Some CLI arguments for individual input files are removed.
6. Some output files are removed
7. Genome annotation CLI argument is renamed
8. URL parameters in Nextclade Web have changed
9. CDS instead of genes

The sections below list all changes - breaking and non-breaking. The breaking changes are denoted with word `[BREAKING]`.

If you encounter problems during migration, or breaking changes not mentioned in this document, please report it to the developers by [opening a new GitHub issue](https://github.com/nextstrain/nextclade/issues/new?title=[v3]).

---

### General changes

#### [BREAKING] Alignment

The seed matching algorithm was rewritten to be more robust and handle sequences with higher diversity. For example, RSV-A can now be aligned against RSV-B.

Parameters `minSeeds`, `seedLength`, `seedSpacing`, `minMatchRate`, `mismatchesAllowed`, `maxIndel` no longer have any effect and are removed.

New parameters `kmerLength`, `kmerDistance`, `minMatchLength`, `allowedMismatches`, `windowSize` are added.

Default values should work for sequences with a diversity of up to X%. For sequences with higher diversity, the parameters may need to be adjusted.

For short sequences, the threshold length to use full-matrix alignment is now determined based on `kmerLength` instead of the removed `seedLength`. The coefficient is adjusted to roughly match the old final value.

#### Genome annotation

##### Replace genes with CDSes

Nextclade now treats genes only as containers for CDSes ("CDS" is [coding sequence](https://en.wikipedia.org/wiki/Coding_region)). CDSes are the main unit of translation and a basis for AA mutations now. A gene can contain multiple CDSes, but they are handled independently.

##### Handle fragmentation of genetic features

A CDS can consist of multiple fragments. These fragments are extracted from the full nucleotide genome independently and joined together (in the order provided in the genome annotation) to form the nucleotide sequence of the CDS. The CDS is then translated and the resulting polypeptides are analyzed (mutations are detected etc.). This implementation allows to handle slippage (e.g. _ORF1ab_ in coronaviruses) and splicing (e.g. _tat_ and _rev_ in HIV-1).

##### Handle circular genomes

If genome annotation describes a CDS fragment as circular (wrapping around origin), Nextclade splits it into multiple linear (non-wrapping) fragments. The translation and analysis is then performed as if it was a linear genome.

Nextclade follows the [GFF3 specification](https://github.com/The-Sequence-Ontology/Specifications/blob/master/gff3.md#circular-genomes). Please refer to it for how to describe circular features.

##### Parse regions, genes and CDSes from GFF3 file

The GFF3 file parser has been augmented to support all the types of genetic features necessary for Nextclade to operate. There are still feature types which Nextclade ignores. We can consider supporting more types as scientific need arises.

#### Phylogenetic tree placement

Nextclade v3 now has the ability to phylogenetically resolve relationships between input sequences, where v2 would only attach each query sequence independently to the reference tree. Nextclade v3 thus may produce trees that are different from the trees produced in Nextclade v2.

Please read the [Phylogenetic placement](https://docs.nextstrain.org/projects/nextclade/en/stable/user/algorithm/05-phylogenetic-placement.html) section in the documentation for more details.

#### Don't count mutations to ambiguous nucleotides as reversions

We no longer treat mutations to ambiguous nucleotides as reversions, i.e. if the attachment node has a mutation mutated with respect to reference and the query sequence is ambiguous we previously counted this as a reversion. This change only affects “private mutation” QC score and the classification of private mutations into “reversion substitution” and “unlabeled substitution”.

---

### Changes in Nextclade Web

#### Dataset autosuggestion

Nextclade Web can now optionally suggest the most appropriate dataset(s) for user-provided input sequences. Drop your sequences and click "Suggest" to try out this feature.

#### Genome annotation widget

Following changes in genome annotation handling, the genome annotations widget in Nextclade Web now shows CDS fragments instead of genes.

#### CDS selector widget in Nextclade Web

The gene selector dropdown in Nextclade Web's results table has been transformed into a more general genetic feature selector. It shows the hierarchy of genetic features if there are nested features. Otherwise, the list is flat, to save screen space. It shows types of each of the genetic feature (gene, CDS or protein) as colorful badges. The menu is searchable, which is useful for mpox and other large viruses with many genes. Only CDSes can be selected currently, but we may extend this in the future to more feature types.

#### Show ambiguous nucleotides in sequence views

Nucleotide sequence views (in the results table) now also show colored markers for ambiguous nucleotides (non-ACTGN).

#### Improve website navigation

The row of buttons, containing "Back", "Tree" and other buttons is removed. Instead, different sections of the web application are always accessible via the main navigation bar.

The "Export" ("Download") and "Settings" sections are moved to dedicated pages.

#### [BREAKING] Changed and removed some of the URL parameters

Due to changes in the dataset format and input files, the URL parameters have the following changes:

- `input-root-seq` renamed to `input-ref`
- `input-gene-map` renamed to `input-annotation`
- `input-pathogen-json` added
- `input-qc-config` removed
- `input-pcr-primers` removed
- `input-virus-properties` removed
- `dataset-reference` removed

#### [BREAKING] Removed some redundant output files

The `nextclade.errors.csv` and `nextclade.insertions.csv` files are removed and no longer appear in the "Export" dialog, nor are they included into the `nextclade.zip` archive of all outputs.

Errors and insertions are now included in the `nextclade.csv` and `nextclade.tsv` files.

#### Auspice updated from v2.45.2 to v2.51.0

The Auspice tree viewer component is updated from version 2.45.2 to 2.51.0. See the [Auspice releases](https://github.com/nextstrain/auspice/releases) or [changelog](https://github.com/nextstrain/auspice/compare/v2.45.2...v2.51.0#diff-06572a96a58dc510037d5efa622f9bec8519bc1beab13c9f251e97e657a9d4ed).

---

### Changes in Nextclade CLI

#### [BREAKING] Nextalign CLI is removed

Nextalign CLI is no longer provided as a standalone application along with Nextclade CLI v3 because Nextclade now has all the features that distinguished Nextalign. This means there's only one set of command line arguments to remember.
Nextclade CLI runs the same algorithms, accepts same the inputs and provides the same outputs as v2 Nextalign, plus some more. For most use-cases, the CLI interface and the input and output files should be the same or very similar.

#### [BREAKING] Some alignment parameters are removed

Due to changes in the seed alignment algorithm, the following parameters are no longer used and the corresponding CLI arguments and JSON fields under `alignmentParams` in `pathogen.json` (previously `virus_properties.json`) were removed:

```text
--seed-length
--seed-spacing
--max-indel
--min-match-rate
--min-seeds
--mismatches-allowed
```

The following new alignment parameters were added:

```text
--allowed-mismatches
--kmer-distance
--kmer-length
--min-match-length
--min-seed-cover
--max-alignment-attempts
--max-band-area
--window-size
```

#### [BREAKING] Some CLI arguments for individual input files are removed

Due to changes in the dataset format the following CLI arguments were removed:

```text
--input-virus-properties
--input-qc-config
--input-pcr-primers
```

in favor of `--input-pathogen-json`.

#### [BREAKING] Some CLI arguments for output files are removed

The arguments `--output-errors` and `--output-insertions` have been removed. Their information is now included in `--output-csv` and `--output-tsv`.

#### [BREAKING] Genome annotation CLI argument is renamed

The argument `--input-gene-map` renamed to `--input-annotation`. The short form `-m` remains unchanged.

#### [Breaking] Translation selection CLI argument is renamed

The argument `--genes` is renamed to `--cds-selection`. The short form `-g` remains unchanged.

#### Newick tree output

Nextclade can now also export the tree in Newick format via the `--output-tree-nwk` argument.

#### Optional input files

Most input files and files inside datasets are now optional. This simplifies dataset creation and maintenance and allows for step-by-step, incremental extension of them.
You can start only with a reference sequence, which will only allow for alignment and very basic mutation calling in Nextclade, and later you can add more functionality.
Optional input files also enable the removal of Nextalign CLI.

If you maintain a custom dataset or want to try creating one - refer to our [Dataset curation guide](https://github.com/nextstrain/nextclade_data/blob/master/docs/dataset-curation-guide.md). Community contributed datasets are welcome!

#### Added flag for disabling the new tree builder

The old phylogenetic tree placement behavior can be restored by adding the `--without-greedy-tree-builder` flag.

#### New arguments in `dataset list` command

The new argument `--only-names` allows to print a concise list of dataset names:

```bash
nextclade dataset list --only-names
```

The new argument `--search` allows to search datasets using substring match with dataset name, dataset friendly name, reference name or reference accession:

```bash
nextclade dataset list --search=flu
```

The argument `--json` allows to output a JSON object instead of the table. You can write it into a file and to postprocess it:

```bash
nextclade dataset list --json > "dataset_list.json"
nextclade dataset list --json | jq '.[] | select(.path | startswith("nextstrain/sars-cov-2")) | .attributes'
```

#### New subcommand: `sort`

The `sort` subcommand takes your sequences in FASTA format and outputs sequences grouped by dataset in the form of a directory tree. Each subdirectory corresponds to a dataset and contains an output FASTA file with only sequences that are detected to be similar to the reference sequence in this dataset.

Example usage:

```bash
nextclade sort --output-dir="out/sort/" --output-results-tsv="out/sort.tsv" "input.fasta"
```

This can be useful for splitting FASTA files containing sequences which belong to different pathogens, strains or segments, for example for separating flu HA and NA segments.

#### New subcommand: `read-annotation`

The `read-annotation` subcommand takes a GFF3 file and displays how features are arranged hierarchically as viewed by Nextclade. This is useful for Nextclade developers and dataset creators to verify (and debug) how Nextclade understand genetic features from a particular GFF3 file.

Example usage:

```bash
nextclade read-annotation genome_annotation.gff3
```

Type `nextclade read-annotation --help` for description of arguments.

---

### Performance improvements

#### Nextclade web now twice as fast when processing many sequences

Nextclade Web now uses multithreading more effectively. This results in faster processing of large fastas on computers with more than one processor. The speedup is around 2 for 1000 SARS-CoV-2 sequences on a multi-core machine.

---

### Internal changes

#### Ensure type safety across programming language boundaries

The new features caused changes in major internal data structures and made them more complex. We now generate JSON schema and Typescript typings from Rust code. This allows to find mismatches between parts written in different languages, and to avoid bugs related to data types.

#### Make positions and ranges in different coord spaces type-safe

The change in genome annotation handling had significant consequences for coordinate spaces Nextclade is using internally (e.g. alignment space vs reference space, nuc space vs aa space, global nuc space vs nuc space local to a CDS). In order to make coordinate transforms safer, we introduced new `Position` and `Range` types, different for each space. This prevents mixing up coordinates in different spaces.

---

## Older versions

For changes in older versions, see [docs/changes/CHANGELOG.old.md](https://github.com/nextstrain/nextclade/blob/master/docs/changes/CHANGELOG.old.md)<|MERGE_RESOLUTION|>--- conflicted
+++ resolved
@@ -1,14 +1,3 @@
-<<<<<<< HEAD
-## __NEXT__
-
-## Deprecate support for Ubuntu 12.04
-
-Nextclade CLI compiled for the "gnu" flavor of Linux no longer supports Ubuntu 12.04. Use the "musl" flavor of Nextclade CLI instead though it might be slower.  The list or Linux distributions we tested the new version of Nextclade on is [here](https://github.com/nextstrain/nextclade/blob/9f2b9a620a7bc9a068909634a4fc3f29757c059f/tests/test-linux-distros#L18-L62). Users of Nextclade CLI on macOS and Windows and users of Nextclade Web are not affected.
-
-## Internal changes
-
-- upgrade Rust to 1.80.0 (previously 1.76.0)
-=======
 ## Unreleased
 
 ### Nextclade Web: multi-dataset mode
@@ -80,7 +69,6 @@
 [reduced the maximum allowed fixed array size]: https://issues.chromium.org/issues/415572399
 [issue #1605]: https://github.com/nextstrain/nextclade/issues/1605
 [PR #1606]: https://github.com/nextstrain/nextclade/pull/1606
->>>>>>> a69bd688
 
 ## 3.13.1
 
