--- conflicted
+++ resolved
@@ -519,9 +519,7 @@
   /// Note: the sequences which trigger errors during processing will be omitted from outputs, regardless of this flag.
   #[clap(long)]
   pub in_order: bool,
-}
-
-<<<<<<< HEAD
+
   /// Replace unknown nucleotide characters with 'N'
   ///
   /// By default, the sequences containing unknown nucleotide nucleotide characters are skipped with a warning - they
@@ -531,11 +529,10 @@
   /// The following characters are considered known:  '-', 'A', 'B', 'C', 'D', 'G', 'H', 'K', 'M', 'N', 'R', 'S', 'T', 'V', 'W', 'Y'
   #[clap(long)]
   pub replace_unknown: bool,
-
-=======
+}
+
 #[derive(Parser, Debug, Clone)]
 pub struct NextcladeRunOtherArgs {
->>>>>>> d437b49e
   /// Number of processing jobs. If not specified, all available CPU threads will be used.
   #[clap(global = false, long, short = 'j', default_value_t = num_cpus::get())]
   pub jobs: usize,
