use crate::cli::nextclade_cli::{
  NextcladeRunArgs, NextcladeRunInputArgs, NextcladeRunOtherArgs, NextcladeRunOutputArgs,
};
use crate::cli::nextclade_ordered_writer::NextcladeOrderedWriter;
use crate::dataset::dataset_download::{
  dataset_dir_load, dataset_individual_files_load, dataset_str_download_and_load, dataset_zip_load, DatasetFilesContent,
};
use eyre::{Report, WrapErr};
use itertools::Itertools;
use log::info;
use nextclade::align::gap_open::{get_gap_open_close_scores_codon_aware, get_gap_open_close_scores_flat};
use nextclade::align::params::AlignPairwiseParams;
use nextclade::alphabet::nuc::{to_nuc_seq, to_nuc_seq_replacing, Nuc};
use nextclade::analyze::find_aa_motifs::find_aa_motifs;
use nextclade::analyze::phenotype::get_phenotype_attr_descs;
use nextclade::gene::gene_map_display::gene_map_to_table_string;
use nextclade::graph::graph::convert_graph_to_auspice_tree;
use nextclade::io::fasta::{FastaReader, FastaRecord};
use nextclade::io::fs::has_extension;
use nextclade::io::json::json_write;
use nextclade::io::nextclade_csv::CsvColumnConfig;
use nextclade::make_error;
use nextclade::run::nextclade_run_one::nextclade_run_one;
use nextclade::translate::translate_genes::Translation;
use nextclade::translate::translate_genes_ref::translate_genes_ref;
use nextclade::tree::tree::AuspiceTreeNode;
use nextclade::tree::tree_builder::graph_attach_new_nodes_in_place;
use nextclade::tree::tree_preprocess::tree_preprocess_in_place;
use nextclade::types::outputs::NextcladeOutputs;
use std::path::PathBuf;

pub struct NextcladeRecord {
  pub index: usize,
  pub seq_name: String,
  pub outputs_or_err: Result<(Vec<Nuc>, Translation, NextcladeOutputs), Report>,
}

pub struct DatasetFilePaths {
  input_ref: PathBuf,
  input_tree: PathBuf,
  input_qc_config: PathBuf,
  input_virus_properties: PathBuf,
  input_pcr_primers: PathBuf,
  input_gene_map: PathBuf,
}

pub fn nextclade_get_inputs(
  run_args: &NextcladeRunArgs,
  genes: &Option<Vec<String>>,
) -> Result<DatasetFilesContent, Report> {
  if let Some(dataset_name) = run_args.inputs.dataset_name.as_ref() {
    dataset_str_download_and_load(run_args, dataset_name, genes)
      .wrap_err_with(|| format!("When downloading dataset '{dataset_name}'"))
  } else if let Some(input_dataset) = run_args.inputs.input_dataset.as_ref() {
    if input_dataset.is_file() && has_extension(input_dataset, "zip") {
      dataset_zip_load(run_args, input_dataset, genes)
    } else if input_dataset.is_dir() {
      dataset_dir_load(run_args.clone(), input_dataset, genes)
    } else {
      make_error!(
        "--input-dataset: path is invalid. \
        Expected a directory path or a zip archive file path, but got: '{input_dataset:#?}'"
      )
    }
  } else {
    dataset_individual_files_load(run_args, genes)
  }
}

pub fn nextclade_run(run_args: NextcladeRunArgs) -> Result<(), Report> {
  info!("Command-line arguments:\n{run_args:#?}");

  let NextcladeRunArgs {
    inputs:
      NextcladeRunInputArgs {
        input_fastas,
        input_dataset,
        input_ref,
        input_tree,
        input_qc_config,
        input_virus_properties,
        input_pcr_primers,
        input_gene_map,
        genes,
        ..
      },
    outputs:
      NextcladeRunOutputArgs {
        output_all,
        output_basename,
        output_selection,
        output_fasta,
        output_translations,
        output_ndjson,
        output_json,
        output_csv,
        output_tsv,
        output_columns_selection,
        output_tree,
        output_insertions,
        output_errors,
        include_reference,
        include_nearest_node_info,
        in_order,
        replace_unknown,
        ..
      },
    other: NextcladeRunOtherArgs { jobs },
    alignment_params,
  } = run_args.clone();

  let DatasetFilesContent {
    ref_record,
    virus_properties,
    mut tree,
    ref gene_map,
    qc_config,
    primers,
  } = nextclade_get_inputs(&run_args, &genes)?;

  let ref_seq = &to_nuc_seq(&ref_record.seq).wrap_err("When reading reference sequence")?;

  let mut alignment_params = AlignPairwiseParams::default();

  // Merge alignment params coming from virus_properties into alignment_params
  if let Some(alignment_params_from_file) = &virus_properties.alignment_params {
    alignment_params.merge_opt(alignment_params_from_file.clone());
  }

  // Merge alignment params coming from CLI arguments
  alignment_params.merge_opt(run_args.alignment_params);

  info!("Alignment parameters (final):\n{alignment_params:#?}");
  info!("Gene map:\n{}", gene_map_to_table_string(gene_map)?);

  let gap_open_close_nuc = &get_gap_open_close_scores_codon_aware(ref_seq, gene_map, &alignment_params);
  let gap_open_close_aa = &get_gap_open_close_scores_flat(ref_seq, &alignment_params);

  let ref_translation =
    &translate_genes_ref(ref_seq, gene_map, &alignment_params).wrap_err("When translating reference genes")?;

  let ref_cds_translations = ref_translation
    .genes()
    .flat_map(|gene| gene.cdses.values())
    .cloned()
    .collect_vec();

  let aa_motifs_ref = &find_aa_motifs(&virus_properties.aa_motifs, ref_translation)?;

  let should_keep_outputs = output_tree.is_some();
  let mut outputs = Vec::<NextcladeOutputs>::new();

  let phenotype_attrs = &get_phenotype_attr_descs(&virus_properties);

  let mut graph = tree_preprocess_in_place(&mut tree, ref_seq, ref_translation).unwrap();
  let clade_node_attrs = tree.clade_node_attr_descs();

  let aa_motifs_keys = &virus_properties
    .aa_motifs
    .iter()
    .map(|desc| desc.name.clone())
    .collect_vec();

  let csv_column_config = CsvColumnConfig::new(&output_columns_selection)?;

  std::thread::scope(|s| {
    const CHANNEL_SIZE: usize = 128;
    let (fasta_sender, fasta_receiver) = crossbeam_channel::bounded::<FastaRecord>(CHANNEL_SIZE);
    let (result_sender, result_receiver) = crossbeam_channel::bounded::<NextcladeRecord>(CHANNEL_SIZE);

    let outputs = &mut outputs;

    s.spawn(|| {
      let mut reader = FastaReader::from_paths(&input_fastas).unwrap();
      loop {
        let mut record = FastaRecord::default();
        reader.read(&mut record).unwrap();
        if record.is_empty() {
          break;
        }
        fasta_sender
          .send(record)
          .wrap_err("When sending a FastaRecord")
          .unwrap();
      }
      drop(fasta_sender);
    });

    for _ in 0..jobs {
      let fasta_receiver = fasta_receiver.clone();
      let result_sender = result_sender.clone();
      let gap_open_close_nuc = &gap_open_close_nuc;
      let gap_open_close_aa = &gap_open_close_aa;
      let alignment_params = &alignment_params;
      let ref_translation = &ref_translation;
      let primers = &primers;
      let tree = &tree;
      let qc_config = &qc_config;
      let virus_properties = &virus_properties;

      s.spawn(move || {
        let result_sender = result_sender.clone();

        for FastaRecord { seq_name, seq, index } in &fasta_receiver {
          info!("Processing sequence '{seq_name}'");

          let outputs_or_err = if replace_unknown {
            Ok(to_nuc_seq_replacing(&seq))
          } else {
            to_nuc_seq(&seq)
          }
          .wrap_err_with(|| format!("When processing sequence #{index} '{seq_name}'"))
          .and_then(|qry_seq| {
            nextclade_run_one(
              index,
              &seq_name,
              &qry_seq,
              ref_seq,
              ref_translation,
              aa_motifs_ref,
              gene_map,
              primers,
              tree,
              qc_config,
              virus_properties,
              gap_open_close_nuc,
              gap_open_close_aa,
              alignment_params,
              include_nearest_node_info,
            )
          });

          let record = NextcladeRecord {
            index,
            seq_name,
            outputs_or_err,
          };

          // Important: **all** records should be sent into this channel, without skipping.
          // In in-order mode, writer that receives from this channel expects a contiguous stream of indices. Gaps in
          // the indices will cause writer to stall waiting for the missing index and the buffering queue to grow. Any
          // filtering of records should be done in the writer, instead of here.
          result_sender
            .send(record)
            .wrap_err("When sending NextcladeRecord")
            .unwrap();
        }

        drop(result_sender);
      });
    }

    let writer = s.spawn(move || {
      let mut output_writer = NextcladeOrderedWriter::new(
        gene_map,
        clade_node_attrs,
        phenotype_attrs,
        aa_motifs_keys,
        &output_fasta,
        &output_json,
        &output_ndjson,
        &output_csv,
        &output_tsv,
        &output_insertions,
        &output_errors,
        &output_translations,
        &csv_column_config,
        in_order,
      )
      .wrap_err("When creating output writer")
      .unwrap();

      if include_reference {
        output_writer
          .write_ref(&ref_record, ref_translation)
          .wrap_err("When writing output record for ref sequence")
          .unwrap();
      }

      for record in result_receiver {
        if should_keep_outputs {
          if let Ok((_, _, nextclade_outputs)) = &record.outputs_or_err {
            outputs.push(nextclade_outputs.clone());
          }
        }

        output_writer
          .write_record(record)
          .wrap_err("When writing output record")
          .unwrap();
      }
    });
  });

<<<<<<< HEAD
  if let Some(output_tree) = run_args.outputs.output_tree {
    // Add sequences with less private mutations first to avoid un-treelike behavior in the graph
    outputs.sort_by_key(|result| result.private_nuc_mutations.total_private_substitutions);

    // Attach sequences to graph in greedy approach, building a tree
    graph_attach_new_nodes_in_place(&mut graph, &outputs, &tree.tmp.divergence_units, ref_seq.len())?;

    let root: AuspiceTreeNode = convert_graph_to_auspice_tree(&graph)?;
    tree.tree = root;

=======
  if let Some(output_tree) = output_tree {
    outputs.sort_by_key(|o| (o.private_nuc_mutations.total_private_substitutions, o.index));
    tree_attach_new_nodes_in_place(&mut tree, &outputs);
>>>>>>> d04c26cc
    json_write(output_tree, &tree)?;
  }

  Ok(())
}<|MERGE_RESOLUTION|>--- conflicted
+++ resolved
@@ -292,10 +292,9 @@
     });
   });
 
-<<<<<<< HEAD
   if let Some(output_tree) = run_args.outputs.output_tree {
-    // Add sequences with less private mutations first to avoid un-treelike behavior in the graph
-    outputs.sort_by_key(|result| result.private_nuc_mutations.total_private_substitutions);
+    // Add sequences with less private mutations first to avoid un-treelike behavior in the graph. And then also sort by the index in the original fasta inputs, to avoid non-deterministoc order due to differences in thread scheduling.
+    outputs.sort_by_key(|result| (result.private_nuc_mutations.total_private_substitutions, result.index));
 
     // Attach sequences to graph in greedy approach, building a tree
     graph_attach_new_nodes_in_place(&mut graph, &outputs, &tree.tmp.divergence_units, ref_seq.len())?;
@@ -303,11 +302,6 @@
     let root: AuspiceTreeNode = convert_graph_to_auspice_tree(&graph)?;
     tree.tree = root;
 
-=======
-  if let Some(output_tree) = output_tree {
-    outputs.sort_by_key(|o| (o.private_nuc_mutations.total_private_substitutions, o.index));
-    tree_attach_new_nodes_in_place(&mut tree, &outputs);
->>>>>>> d04c26cc
     json_write(output_tree, &tree)?;
   }
 
