use crate::analyze::aa_del::AaDel;
use crate::analyze::aa_sub::AaSub;
use crate::analyze::divergence::calculate_branch_length;
use crate::analyze::find_private_nuc_mutations::PrivateMutationsMinimal;
use crate::analyze::nuc_del::NucDel;
use crate::analyze::nuc_sub::NucSub;
use crate::graph::node::GraphNodeKey;
use crate::make_internal_report;
use crate::tree::params::TreeBuilderParams;
use crate::tree::split_muts::{difference_of_muts, split_muts, union_of_muts, SplitMutsResult};
use crate::tree::tree::{AuspiceGraph, AuspiceTreeEdge, AuspiceTreeNode, TreeBranchAttrsLabels};
use crate::tree::tree_attach_new_nodes::create_new_auspice_node;
use crate::tree::tree_preprocess::add_auspice_metadata_in_place;
use crate::types::outputs::NextcladeOutputs;
use crate::utils::collections::concat_to_vec;
use eyre::{Report, WrapErr};
use itertools::Itertools;
use maplit::hashmap;
use regex::internal::Input;
use std::collections::{BTreeMap, HashMap};

pub fn graph_attach_new_nodes_in_place(
  graph: &mut AuspiceGraph,
  mut results: Vec<NextcladeOutputs>,
  ref_seq_len: usize,
  params: &TreeBuilderParams,
) -> Result<(), Report> {
  // Add sequences with less private mutations first to avoid un-treelike behavior in the graph.
  // And then also sort by the index in the original fasta inputs, to avoid non-deterministic order due to differences
  // in thread scheduling.
  results.sort_by_key(|result| (result.private_nuc_mutations.total_private_substitutions, result.index));

  // Look for a query sample result for which this node was decided to be nearest
  for result in &results {
<<<<<<< HEAD
    let r_name = result.seq_name.clone();
    println!("Attaching new node for {r_name}");
    graph_attach_new_node_in_place(graph, result, ref_seq_len, params).wrap_err_with(|| {
=======
    graph_attach_new_node_in_place(graph, result, divergence_units, ref_seq_len, params).wrap_err_with(|| {
>>>>>>> ebe98afb
      format!(
        "When attaching the new node for query sequence '{}' to the tree",
        result.seq_name
      )
    })?;
  }

  graph.ladderize_tree().wrap_err("When ladderizing the resulting tree")?;

  add_auspice_metadata_in_place(&mut graph.data.meta);

  Ok(())
}

pub fn graph_attach_new_node_in_place(
  graph: &mut AuspiceGraph,
  result: &NextcladeOutputs,
  ref_seq_len: usize,
  params: &TreeBuilderParams,
) -> Result<(), Report> {
  let mut private_aa_mutations = BTreeMap::<String, Vec<AaSub>>::new();
  for key in result.private_aa_mutations.keys() {
    let subs = result.private_aa_mutations[key].private_substitutions.clone();
    let dels = result.private_aa_mutations[key]
      .private_deletions
      .iter()
      .map(AaDel::to_sub)
      .collect_vec();
    let mut value = concat_to_vec(&subs, &dels);
    value.sort();
    private_aa_mutations.insert(key.clone(), value);
  }

  // Check if new seq is in between nearest node and a neighbor of nearest node
  let mutations_seq = PrivateMutationsMinimal {
    nuc_subs: result.private_nuc_mutations.private_substitutions.clone(),
    nuc_dels: result.private_nuc_mutations.private_deletions.clone(),
    aa_muts: private_aa_mutations,
  };

  let (nearest_node_key, private_mutations) = if params.without_greedy_tree_builder {
    // Skip tree fine-tuning
    (result.nearest_node_id, mutations_seq)
  } else {
    // for the attachment on the reference tree ('result') fine tune the position
    // on the updated graph to minimize the number of private mutations
    finetune_nearest_node(graph, result.nearest_node_id, &mutations_seq)?
  };

  // add the new node at the fine tuned position while accounting for shared mutations
  // on the branch leading to the nearest node.
  knit_into_graph(graph, nearest_node_key, result, &private_mutations, ref_seq_len, params)?;

  Ok(())
}

pub fn finetune_nearest_node(
  graph: &AuspiceGraph,
  nearest_node_key: GraphNodeKey,
  seq_private_mutations: &PrivateMutationsMinimal,
) -> Result<(GraphNodeKey, PrivateMutationsMinimal), Report> {
  let mut current_best_node = graph.get_node(nearest_node_key)?;
  let mut private_mutations = seq_private_mutations.clone();
  loop {
    let mut shared_muts_neighbors = if current_best_node.is_root() {
      // don't include node if node is root as we don't attach nodes above the root
      hashmap! {}
    } else {
      HashMap::<GraphNodeKey, SplitMutsResult>::from([(
        current_best_node.key(),
        split_muts(
          &current_best_node.payload().tmp.private_mutations.invert(),
          &private_mutations,
        )
        .wrap_err_with(|| {
          format!(
            "When splitting mutations between query sequence and the nearest node '{}'",
            current_best_node.payload().name
          )
        })?,
      )])
    };

    for child in graph.iter_children_of(current_best_node) {
      shared_muts_neighbors.insert(
        child.key(),
        split_muts(&child.payload().tmp.private_mutations, &private_mutations).wrap_err_with(|| {
          format!(
            "When splitting mutations between query sequence and the child node '{}'",
            child.payload().name
          )
        })?,
      );
    }

    let best = shared_muts_neighbors
      .into_iter()
      .max_by_key(|(_, split_result)| split_result.shared.nuc_subs.len());

    match best {
      None => return Ok((current_best_node.key(), private_mutations)), // No parents, no children. Nothing to do

      Some((best_node_key, max_shared_muts)) => {
        let n_shared_muts = max_shared_muts.shared.nuc_subs.len();
        if n_shared_muts > 0 {
          if best_node_key == current_best_node.key() && max_shared_muts.left.nuc_subs.is_empty() {
            // All mutations from the parent to the node are shared with private mutations. Move up to the parent.
            // FIXME: what if there's no parent?
            current_best_node = graph
              .parent_of_by_key(best_node_key)
              .ok_or_else(|| make_internal_report!("Parent node is expected, but not found"))?;

            private_mutations =
              difference_of_muts(&private_mutations, &max_shared_muts.shared).wrap_err_with(|| {
                format!(
                  "When calculating difference of mutations between query sequence and the candidate parent node '{}'",
                  current_best_node.payload().name
                )
              })?;
          } else if best_node_key == current_best_node.key() {
            // The best node is the current node. Break.
            break;
          } else {
            // The best node is child
            current_best_node = graph.get_node(best_node_key)?;
            //subtract the shared mutations from the private mutations struct
            private_mutations =
              difference_of_muts(&private_mutations, &max_shared_muts.shared).wrap_err_with(|| {
                format!(
                  "When calculating difference of mutations between query sequence and the candidate child node '{}'",
                  current_best_node.payload().name
                )
              })?;
            // add the inverted remaining mutations on that branch
            // even if there are no left-over nuc_subs because they are shared, the can be
            // changes in the same codon that still need handling
            private_mutations =
              union_of_muts(&private_mutations, &max_shared_muts.left.invert()).wrap_err_with(|| {
                format!(
                  "When calculating union of mutations between query sequence and the candidate child node '{}'",
                  graph.get_node(best_node_key).expect("Node not found").payload().name
                )
              })?;
          }
        } else if current_best_node.is_leaf()
          && !current_best_node.is_root()
          && current_best_node.payload().tmp.private_mutations.nuc_subs.is_empty()
        {
          // In this case, a leaf identical to its parent in terms of nuc_subs. this happens when we add
          // auxiliary nodes.

          // Mutation subtraction is still necessary because there might be shared mutations even if there are no `nuc_subs`.
          // FIXME: This relies on `is_leaf`. In that case, there is only one entry in `shared_muts_neighbors`
          // and the `max_shared_muts` is automatically the `current_best_node.key()`. Less error prone would be
          // to fetch the shared muts corresponding to current_best_node.key()
          private_mutations = difference_of_muts(&private_mutations, &max_shared_muts.shared).wrap_err_with(|| {
            format!(
              "When subtracting mutations from zero-length parent node '{}'",
              current_best_node.payload().name
            )
          })?;
          current_best_node = graph
            .parent_of_by_key(best_node_key)
            .ok_or_else(|| make_internal_report!("Parent node is expected, but not found"))?;
        } else {
          break;
        }
      }
    }
  }
  Ok((current_best_node.key(), private_mutations))
}

pub fn attach_to_internal_node(
  graph: &mut AuspiceGraph,
  nearest_node_id: GraphNodeKey,
  new_private_mutations: &PrivateMutationsMinimal,
  result: &NextcladeOutputs,
  divergence_new_node: f64,
) -> Result<(), Report> {
  //generated auspice payload for new node
  let mut new_graph_node: AuspiceTreeNode = create_new_auspice_node(result, new_private_mutations, divergence_new_node);
  new_graph_node.tmp.private_mutations = new_private_mutations.clone();
  new_graph_node.tmp.id = GraphNodeKey::new(graph.num_nodes()); // FIXME: HACK: assumes keys are indices in node array

  // Create and add the new node to the graph.
  let new_node_key = graph.add_node(new_graph_node);
  graph.add_edge(nearest_node_id, new_node_key, AuspiceTreeEdge::new())
}

pub fn convert_private_mutations_to_node_branch_attrs(
  mutations: &PrivateMutationsMinimal,
) -> BTreeMap<String, Vec<String>> {
  let mut branch_attrs = BTreeMap::<String, Vec<String>>::new();

  let dels_as_subs = mutations.nuc_dels.iter().map(NucDel::to_sub).collect_vec();
  let nuc_muts = concat_to_vec(&mutations.nuc_subs, &dels_as_subs)
    .iter()
    .sorted()
    .map(NucSub::to_string)
    .collect_vec();
  branch_attrs.insert("nuc".to_owned(), nuc_muts);

  for (gene_name, aa_muts) in &mutations.aa_muts {
    if !aa_muts.is_empty() {
      let aa_muts = aa_muts.iter().sorted().map(AaSub::to_string_without_gene).collect_vec();
      branch_attrs.insert(gene_name.clone(), aa_muts);
    }
  }

  branch_attrs
}

pub fn convert_private_mutations_to_node_branch_attrs_aa_labels(aa_muts: &BTreeMap<String, Vec<AaSub>>) -> String {
  aa_muts
    .iter()
    .filter(|(_, aa_muts)| !aa_muts.is_empty())
    .map(|(gene_name, aa_muts)| {
      let aa_muts = aa_muts.iter().sorted().map(AaSub::to_string_without_gene).join(", ");
      format!("{gene_name}: {aa_muts}")
    })
    .join("; ")
}

struct KnitMuts {
  muts_common_branch: PrivateMutationsMinimal,
  muts_target_node: PrivateMutationsMinimal,
  muts_new_node: PrivateMutationsMinimal,
}

pub fn knit_into_graph(
  graph: &mut AuspiceGraph,
  target_key: GraphNodeKey,
  result: &NextcladeOutputs,
  private_mutations: &PrivateMutationsMinimal,
  ref_seq_len: usize,
  params: &TreeBuilderParams,
) -> Result<(), Report> {
  let divergence_units = graph.data.tmp.divergence_units;

  // the target node will be the sister of the new node defined by "private mutations" and the "result"
  let target_node = graph.get_node(target_key)?;
  let target_node_auspice = target_node.payload();
  let target_node_div = &target_node_auspice.node_attrs.div.unwrap_or(0.0);
  let KnitMuts {
    muts_common_branch,
    muts_target_node,
    muts_new_node,
  } = if params.without_greedy_tree_builder || target_node.is_root() {
    // don't split branch if node is root as we don't attach nodes above the root
    KnitMuts {
      muts_common_branch: target_node_auspice.tmp.private_mutations.clone(), // Keep target node muts unchanged.
      muts_target_node: PrivateMutationsMinimal::default(),                  // Don't subtract any shared mutations.
      muts_new_node: private_mutations.clone(),                              // Keep private muts unchanged.
    }
  } else {
    // determine mutations shared between the private mutations of the new node
    // and the branch leading to the target node
    let SplitMutsResult {
      left: muts_common_branch_inverted, // Mutations on the common branch (not reverted)
      shared: muts_target_node_inverted, // Mutations that lead to the target_node but not the new node
      right: muts_new_node,
    } = split_muts(&target_node_auspice.tmp.private_mutations.invert(), private_mutations).wrap_err_with(|| {
      format!(
        "When splitting mutations between query sequence and the candidate parent node '{}'",
        target_node_auspice.name
      )
    })?;
    // note that since we split inverted mutations with the private mutations, those
    // .left are the ones on the common branch (not reverted) and those shared are
    // the mutations that lead to the target_node but not the new node
    let muts_common_branch = muts_common_branch_inverted.invert();
    let muts_target_node = muts_target_node_inverted.invert();
    KnitMuts {
      muts_common_branch,
      muts_target_node,
      muts_new_node,
    }
  };
  // if the node is a leaf or if there are shared mutations, need to split the branch above and insert aux node
  if target_node.is_leaf() || !muts_target_node.nuc_subs.is_empty() {
    // determine divergence of new internal node by subtracting shared reversions from target_node
    let divergence_middle_node =
      target_node_div - calculate_branch_length(&muts_target_node.nuc_subs, divergence_units, ref_seq_len);

    // generate new internal node
    // add private mutations, divergence, name and branch attrs to new internal node
    let new_internal_node = {
      let mut new_internal_node: AuspiceTreeNode = target_node_auspice.clone();
      new_internal_node.tmp.private_mutations = muts_common_branch;
      new_internal_node.node_attrs.div = Some(divergence_middle_node);
      new_internal_node.branch_attrs.mutations =
        convert_private_mutations_to_node_branch_attrs(&new_internal_node.tmp.private_mutations);
      if let Some(labels) = &mut new_internal_node.branch_attrs.labels {
        labels.clade = None; //nuke existing clade labels
      }
      set_branch_attrs_aa_labels(&mut new_internal_node);

      new_internal_node.name = format!("{target_key}_internal");
      new_internal_node.tmp.id = GraphNodeKey::new(graph.num_nodes()); // FIXME: HACK: assumes keys are indices in node array
      new_internal_node
    };

    // Add node between target_node and its parent
    let new_internal_node_key = graph.add_node(new_internal_node);
    graph.insert_node_before(
      new_internal_node_key,
      target_key,
      AuspiceTreeEdge::new(), // Edge payloads are currently dummy
      AuspiceTreeEdge::new(), // Edge payloads are currently dummy
    )?;

    // update the mutations on the branch from the new_internal_node to the target node (without the shared mutations)
    // the mutations are inverted in the shared mutations struct, so have to invert them back
    let target_node = graph.get_node_mut(target_key)?;
    let mut target_node_auspice = target_node.payload_mut();
    target_node_auspice.tmp.private_mutations = muts_target_node;
    target_node_auspice.branch_attrs.mutations =
      convert_private_mutations_to_node_branch_attrs(&target_node_auspice.tmp.private_mutations);
    set_branch_attrs_aa_labels(target_node_auspice);

    // attach the new node as child to the new_internal_node with its mutations
    attach_to_internal_node(
      graph,
      new_internal_node_key,
      &muts_new_node,
      result,
      divergence_middle_node + calculate_branch_length(&muts_new_node.nuc_subs, divergence_units, ref_seq_len),
    )?;
  } else {
    //can simply attach node
    attach_to_internal_node(
      graph,
      target_key,
      private_mutations,
      result,
      target_node_div + calculate_branch_length(&muts_new_node.nuc_subs, divergence_units, ref_seq_len),
    )?;
  }
  Ok(())
}

fn set_branch_attrs_aa_labels(node: &mut AuspiceTreeNode) {
  let aa_labels = convert_private_mutations_to_node_branch_attrs_aa_labels(&node.tmp.private_mutations.aa_muts);
  if let Some(labels) = &mut node.branch_attrs.labels {
    labels.aa = Some(aa_labels);
  } else {
    node.branch_attrs.labels = Some(TreeBranchAttrsLabels {
      aa: Some(aa_labels),
      clade: None,
      other: serde_json::Value::default(),
    });
  }
}<|MERGE_RESOLUTION|>--- conflicted
+++ resolved
@@ -32,13 +32,7 @@
 
   // Look for a query sample result for which this node was decided to be nearest
   for result in &results {
-<<<<<<< HEAD
-    let r_name = result.seq_name.clone();
-    println!("Attaching new node for {r_name}");
     graph_attach_new_node_in_place(graph, result, ref_seq_len, params).wrap_err_with(|| {
-=======
-    graph_attach_new_node_in_place(graph, result, divergence_units, ref_seq_len, params).wrap_err_with(|| {
->>>>>>> ebe98afb
       format!(
         "When attaching the new node for query sequence '{}' to the tree",
         result.seq_name
